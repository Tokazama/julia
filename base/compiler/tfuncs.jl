# This file is a part of Julia. License is MIT: https://julialang.org/license

#############
# constants #
#############

"""
    @nospecs def

Adds `@nospecialize` annotation to non-annotated arguments of `def`.
```julia
(Core.Compiler) julia> @macroexpand @nospecs function tfunc(𝕃::AbstractLattice, x, y::Bool, zs...)
                           x, ys
                       end
:(function tfunc(\$(Expr(:meta, :specialize, :(𝕃::AbstractLattice))), x, y::Bool, zs...)
      #= REPL[3]:1 =#
      \$(Expr(:meta, :nospecialize, :x, :zs))
      #= REPL[3]:2 =#
      (x, ys)
  end)
```
"""
macro nospecs(ex)
    is_function_def(ex) || throw(ArgumentError("expected function definition"))
    args, body = ex.args
    if isexpr(args, :call)
        args = args.args[2:end] # skip marking `@nospecialize` on the function itself
    else
        @assert isexpr(args, :tuple) # anonymous function
        args = args.args
    end
    names = Symbol[]
    for arg in args
        isexpr(arg, :macrocall) && continue
        if isexpr(arg, :...)
            arg = arg.args[1]
        elseif isexpr(arg, :kw)
            arg = arg.args[1]
        end
        isexpr(arg, :(::)) && continue
        @assert arg isa Symbol
        push!(names, arg)
    end
    @assert isexpr(body, :block)
    if !isempty(names)
        lin = first(body.args)::LineNumberNode
        nospec = Expr(:macrocall, Symbol("@nospecialize"), lin, names...)
        insert!(body.args, 2, nospec)
    end
    return esc(ex)
end

const INT_INF = typemax(Int) # integer infinity

const N_IFUNC = reinterpret(Int32, have_fma) + 1
const T_IFUNC = Vector{Tuple{Int, Int, Any}}(undef, N_IFUNC)
const T_IFUNC_COST = Vector{Int}(undef, N_IFUNC)
const T_FFUNC_KEY = Vector{Any}()
const T_FFUNC_VAL = Vector{Tuple{Int, Int, Any}}()
const T_FFUNC_COST = Vector{Int}()
function find_tfunc(@nospecialize f)
    for i = 1:length(T_FFUNC_KEY)
        if T_FFUNC_KEY[i] === f
            return i
        end
    end
end

const DATATYPE_TYPES_FIELDINDEX = fieldindex(DataType, :types)
const DATATYPE_NAME_FIELDINDEX = fieldindex(DataType, :name)

##########
# tfuncs #
##########

# Note that in most places in the compiler here, we'll assume that T=Type{S} is well-formed,
# and implies that `S <: Type`, not `1::Type{1}`, for example.
# This means that isType(T) implies we can call subtype on T.parameters[1], etc.

function add_tfunc(f::IntrinsicFunction, minarg::Int, maxarg::Int, @nospecialize(tfunc), cost::Int)
    idx = reinterpret(Int32, f) + 1
    T_IFUNC[idx] = (minarg, maxarg, tfunc)
    T_IFUNC_COST[idx] = cost
end
function add_tfunc(@nospecialize(f::Builtin), minarg::Int, maxarg::Int, @nospecialize(tfunc), cost::Int)
    push!(T_FFUNC_KEY, f)
    push!(T_FFUNC_VAL, (minarg, maxarg, tfunc))
    push!(T_FFUNC_COST, cost)
end

add_tfunc(throw, 1, 1, @nospecs((𝕃::AbstractLattice, x)->Bottom), 0)

# the inverse of typeof_tfunc
# returns (type, isexact, isconcrete, istype)
# if isexact is false, the actual runtime type may (will) be a subtype of t
# if isconcrete is true, the actual runtime type is definitely concrete (unreachable if not valid as a typeof)
# if istype is true, the actual runtime value will definitely be a type (e.g. this is false for Union{Type{Int}, Int})
function instanceof_tfunc(@nospecialize(t))
    if isa(t, Const)
        if isa(t.val, Type) && valid_as_lattice(t.val)
            return t.val, true, isconcretetype(t.val), true
        end
        return Bottom, true, false, false # runtime throws on non-Type
    end
    t = widenconst(t)
    if t === Bottom
        return Bottom, true, true, false # runtime unreachable
    elseif t === typeof(Bottom) || !hasintersect(t, Type)
        return Bottom, true, false, false # literal Bottom or non-Type
    elseif isType(t)
        tp = t.parameters[1]
        valid_as_lattice(tp) || return Bottom, true, false, false # runtime unreachable / throws on non-Type
        return tp, !has_free_typevars(tp), isconcretetype(tp), true
    elseif isa(t, UnionAll)
        t′ = unwrap_unionall(t)
        t′′, isexact, isconcrete, istype = instanceof_tfunc(t′)
        tr = rewrap_unionall(t′′, t)
        if t′′ isa DataType && t′′.name !== Tuple.name && !has_free_typevars(tr)
            # a real instance must be within the declared bounds of the type,
            # so we can intersect with the original wrapper.
            tr = typeintersect(tr, t′′.name.wrapper)
            isconcrete = !isabstracttype(t′′)
            if tr === Union{}
                # runtime unreachable (our inference Type{T} where S is
                # uninhabited with any runtime T that exists)
                isexact = true
            end
        end
        return tr, isexact, isconcrete, istype
    elseif isa(t, Union)
        ta, isexact_a, isconcrete_a, istype_a = instanceof_tfunc(t.a)
        tb, isexact_b, isconcrete_b, istype_b = instanceof_tfunc(t.b)
        isconcrete = isconcrete_a && isconcrete_b
        istype = istype_a && istype_b
        # most users already handle the Union case, so here we assume that
        # `isexact` only cares about the answers where there's actually a Type
        # (and assuming other cases causing runtime errors)
        ta === Union{} && return tb, isexact_b, isconcrete, istype
        tb === Union{} && return ta, isexact_a, isconcrete, istype
        return Union{ta, tb}, false, isconcrete, istype # at runtime, will be exactly one of these
    end
    return Any, false, false, false
end

# IntrinsicFunction
# =================

# conversion
# ----------

@nospecs bitcast_tfunc(𝕃::AbstractLattice, t, x) = bitcast_tfunc(widenlattice(𝕃), t, x)
@nospecs bitcast_tfunc(::JLTypeLattice, t, x) = instanceof_tfunc(t)[1]
@nospecs conversion_tfunc(𝕃::AbstractLattice, t, x) = conversion_tfunc(widenlattice(𝕃), t, x)
@nospecs conversion_tfunc(::JLTypeLattice, t, x) = instanceof_tfunc(t)[1]

add_tfunc(bitcast, 2, 2, bitcast_tfunc, 1)
add_tfunc(sext_int, 2, 2, conversion_tfunc, 1)
add_tfunc(zext_int, 2, 2, conversion_tfunc, 1)
add_tfunc(trunc_int, 2, 2, conversion_tfunc, 1)
add_tfunc(fptoui, 2, 2, conversion_tfunc, 1)
add_tfunc(fptosi, 2, 2, conversion_tfunc, 1)
add_tfunc(uitofp, 2, 2, conversion_tfunc, 1)
add_tfunc(sitofp, 2, 2, conversion_tfunc, 1)
add_tfunc(fptrunc, 2, 2, conversion_tfunc, 1)
add_tfunc(fpext, 2, 2, conversion_tfunc, 1)

# arithmetic
# ----------

@nospecs math_tfunc(𝕃::AbstractLattice, args...) = math_tfunc(widenlattice(𝕃), args...)
@nospecs math_tfunc(::JLTypeLattice, x, xs...) = widenconst(x)

add_tfunc(neg_int, 1, 1, math_tfunc, 1)
add_tfunc(add_int, 2, 2, math_tfunc, 1)
add_tfunc(sub_int, 2, 2, math_tfunc, 1)
add_tfunc(mul_int, 2, 2, math_tfunc, 4)
add_tfunc(sdiv_int, 2, 2, math_tfunc, 30)
add_tfunc(udiv_int, 2, 2, math_tfunc, 30)
add_tfunc(srem_int, 2, 2, math_tfunc, 30)
add_tfunc(urem_int, 2, 2, math_tfunc, 30)
add_tfunc(add_ptr, 2, 2, math_tfunc, 1)
add_tfunc(sub_ptr, 2, 2, math_tfunc, 1)
add_tfunc(neg_float, 1, 1, math_tfunc, 1)
add_tfunc(add_float, 2, 2, math_tfunc, 1)
add_tfunc(sub_float, 2, 2, math_tfunc, 1)
add_tfunc(mul_float, 2, 2, math_tfunc, 4)
add_tfunc(div_float, 2, 2, math_tfunc, 20)
add_tfunc(fma_float, 3, 3, math_tfunc, 5)
add_tfunc(muladd_float, 3, 3, math_tfunc, 5)

# fast arithmetic
add_tfunc(neg_float_fast, 1, 1, math_tfunc, 1)
add_tfunc(add_float_fast, 2, 2, math_tfunc, 1)
add_tfunc(sub_float_fast, 2, 2, math_tfunc, 1)
add_tfunc(mul_float_fast, 2, 2, math_tfunc, 2)
add_tfunc(div_float_fast, 2, 2, math_tfunc, 10)

# bitwise operators
# -----------------

@nospecs shift_tfunc(𝕃::AbstractLattice, x, y) = shift_tfunc(widenlattice(𝕃), x, y)
@nospecs shift_tfunc(::JLTypeLattice, x, y) = widenconst(x)

add_tfunc(and_int, 2, 2, math_tfunc, 1)
add_tfunc(or_int, 2, 2, math_tfunc, 1)
add_tfunc(xor_int, 2, 2, math_tfunc, 1)
add_tfunc(not_int, 1, 1, math_tfunc, 0) # usually used as not_int(::Bool) to negate a condition
add_tfunc(shl_int, 2, 2, shift_tfunc, 1)
add_tfunc(lshr_int, 2, 2, shift_tfunc, 1)
add_tfunc(ashr_int, 2, 2, shift_tfunc, 1)
add_tfunc(bswap_int, 1, 1, math_tfunc, 1)
add_tfunc(ctpop_int, 1, 1, math_tfunc, 1)
add_tfunc(ctlz_int, 1, 1, math_tfunc, 1)
add_tfunc(cttz_int, 1, 1, math_tfunc, 1)
add_tfunc(checked_sdiv_int, 2, 2, math_tfunc, 40)
add_tfunc(checked_udiv_int, 2, 2, math_tfunc, 40)
add_tfunc(checked_srem_int, 2, 2, math_tfunc, 40)
add_tfunc(checked_urem_int, 2, 2, math_tfunc, 40)

# functions
# ---------

add_tfunc(abs_float, 1, 1, math_tfunc, 2)
add_tfunc(copysign_float, 2, 2, math_tfunc, 2)
add_tfunc(flipsign_int, 2, 2, math_tfunc, 1)
add_tfunc(ceil_llvm, 1, 1, math_tfunc, 10)
add_tfunc(floor_llvm, 1, 1, math_tfunc, 10)
add_tfunc(trunc_llvm, 1, 1, math_tfunc, 10)
add_tfunc(rint_llvm, 1, 1, math_tfunc, 10)
add_tfunc(sqrt_llvm, 1, 1, math_tfunc, 20)
add_tfunc(sqrt_llvm_fast, 1, 1, math_tfunc, 20)

# comparisons
# -----------

@nospecs cmp_tfunc(𝕃::AbstractLattice, a, b) = cmp_tfunc(widenlattice(𝕃), a, b)
@nospecs cmp_tfunc(::JLTypeLattice, a, b) = Bool

add_tfunc(eq_int, 2, 2, cmp_tfunc, 1)
add_tfunc(ne_int, 2, 2, cmp_tfunc, 1)
add_tfunc(slt_int, 2, 2, cmp_tfunc, 1)
add_tfunc(ult_int, 2, 2, cmp_tfunc, 1)
add_tfunc(sle_int, 2, 2, cmp_tfunc, 1)
add_tfunc(ule_int, 2, 2, cmp_tfunc, 1)
add_tfunc(eq_float, 2, 2, cmp_tfunc, 2)
add_tfunc(ne_float, 2, 2, cmp_tfunc, 2)
add_tfunc(lt_float, 2, 2, cmp_tfunc, 2)
add_tfunc(le_float, 2, 2, cmp_tfunc, 2)
add_tfunc(fpiseq, 2, 2, cmp_tfunc, 1)
add_tfunc(eq_float_fast, 2, 2, cmp_tfunc, 1)
add_tfunc(ne_float_fast, 2, 2, cmp_tfunc, 1)
add_tfunc(lt_float_fast, 2, 2, cmp_tfunc, 1)
add_tfunc(le_float_fast, 2, 2, cmp_tfunc, 1)

# checked arithmetic
# ------------------

@nospecs chk_tfunc(𝕃::AbstractLattice, x, y) = chk_tfunc(widenlattice(𝕃), x, y)
@nospecs chk_tfunc(::JLTypeLattice, x, y) = Tuple{widenconst(x), Bool}

add_tfunc(checked_sadd_int, 2, 2, chk_tfunc, 10)
add_tfunc(checked_uadd_int, 2, 2, chk_tfunc, 10)
add_tfunc(checked_ssub_int, 2, 2, chk_tfunc, 10)
add_tfunc(checked_usub_int, 2, 2, chk_tfunc, 10)
add_tfunc(checked_smul_int, 2, 2, chk_tfunc, 10)
add_tfunc(checked_umul_int, 2, 2, chk_tfunc, 10)

# other, misc
# -----------

@nospecs function llvmcall_tfunc(𝕃::AbstractLattice, fptr, rt, at, a...)
    return instanceof_tfunc(rt)[1]
end
add_tfunc(Core.Intrinsics.llvmcall, 3, INT_INF, llvmcall_tfunc, 10)

@nospecs cglobal_tfunc(𝕃::AbstractLattice, fptr) = Ptr{Cvoid}
@nospecs function cglobal_tfunc(𝕃::AbstractLattice, fptr, t)
    isa(t, Const) && return isa(t.val, Type) ? Ptr{t.val} : Ptr
    return isType(t) ? Ptr{t.parameters[1]} : Ptr
end
add_tfunc(Core.Intrinsics.cglobal, 1, 2, cglobal_tfunc, 5)

add_tfunc(Core.Intrinsics.have_fma, 1, 1, @nospecs((𝕃::AbstractLattice, x)->Bool), 1)
add_tfunc(Core.Intrinsics.arraylen, 1, 1, @nospecs((𝕃::AbstractLattice, x)->Int), 4)

# builtin functions
# =================

@nospecs function ifelse_tfunc(𝕃::AbstractLattice, cnd, x, y)
    cnd = widenslotwrapper(cnd)
    if isa(cnd, Const)
        if cnd.val === true
            return x
        elseif cnd.val === false
            return y
        else
            return Bottom
        end
    elseif !hasintersect(widenconst(cnd), Bool)
        return Bottom
    end
    return tmerge(𝕃, x, y)
end
add_tfunc(Core.ifelse, 3, 3, ifelse_tfunc, 1)

@nospecs function ifelse_nothrow(𝕃::AbstractLattice, cond, x, y)
    ⊑ = Core.Compiler.:⊑(𝕃)
    return cond ⊑ Bool
end

@nospecs egal_tfunc(𝕃::AbstractLattice, x, y) = egal_tfunc(widenlattice(𝕃), x, y)
@nospecs function egal_tfunc(𝕃::MustAliasesLattice, x, y)
    return egal_tfunc(widenlattice(𝕃), widenmustalias(x), widenmustalias(y))
end
@nospecs function egal_tfunc(𝕃::ConditionalsLattice, x, y)
    if isa(x, Conditional)
        y = widenconditional(y)
        if isa(y, Const)
            y.val === false && return Conditional(x.slot, x.elsetype, x.thentype)
            y.val === true && return x
            return Const(false)
        end
    elseif isa(y, Conditional)
        x = widenconditional(x)
        if isa(x, Const)
            x.val === false && return Conditional(y.slot, y.elsetype, y.thentype)
            x.val === true && return y
            return Const(false)
        end
    end
    return egal_tfunc(widenlattice(𝕃), x, y)
end
@nospecs function egal_tfunc(𝕃::ConstsLattice, x, y)
    if isa(x, Const) && isa(y, Const)
        return Const(x.val === y.val)
    elseif (isa(x, Const) && y === typeof(x.val) && issingletontype(x)) ||
           (isa(y, Const) && x === typeof(y.val) && issingletontype(y))
        return Const(true)
    end
    return egal_tfunc(widenlattice(𝕃), x, y)
end
@nospecs function egal_tfunc(::JLTypeLattice, x, y)
    hasintersect(widenconst(x), widenconst(y)) || return Const(false)
    return Bool
end
add_tfunc(===, 2, 2, egal_tfunc, 1)

function isdefined_nothrow(𝕃::AbstractLattice, argtypes::Vector{Any})
    if length(argtypes) ≠ 2
        # TODO prove nothrow when ordering is specified
        return false
    end
    return isdefined_nothrow(𝕃, argtypes[1], argtypes[2])
end
@nospecs function isdefined_nothrow(𝕃::AbstractLattice, x, name)
    ⊑ = Core.Compiler.:⊑(𝕃)
    isvarargtype(x) && return false
    isvarargtype(name) && return false
    if hasintersect(widenconst(x), Module)
        return name ⊑ Symbol
    else
        return name ⊑ Symbol || name ⊑ Int
    end
end

@nospecs function isdefined_tfunc(𝕃::AbstractLattice, arg1, sym, order)
    return isdefined_tfunc(𝕃, arg1, sym)
end
@nospecs function isdefined_tfunc(𝕃::AbstractLattice, arg1, sym)
    if isa(arg1, Const)
        arg1t = typeof(arg1.val)
    else
        arg1t = widenconst(arg1)
    end
    if isType(arg1t)
        return Bool
    end
    a1 = unwrap_unionall(arg1t)
    if isa(a1, DataType) && !isabstracttype(a1)
        if a1 === Module
            hasintersect(widenconst(sym), Symbol) || return Bottom
            if isa(sym, Const) && isa(sym.val, Symbol) && isa(arg1, Const) &&
               isdefined(arg1.val::Module, sym.val::Symbol)
                return Const(true)
            end
        elseif isa(sym, Const)
            val = sym.val
            if isa(val, Symbol)
                idx = fieldindex(a1, val, false)::Int
            elseif isa(val, Int)
                idx = val
            else
                return Bottom
            end
            if 1 <= idx <= datatype_min_ninitialized(a1)
                return Const(true)
            elseif a1.name === _NAMEDTUPLE_NAME
                if isconcretetype(a1)
                    return Const(false)
                else
                    ns = a1.parameters[1]
                    if isa(ns, Tuple)
                        return Const(1 <= idx <= length(ns))
                    end
                end
            elseif idx <= 0 || (!isvatuple(a1) && idx > fieldcount(a1))
                return Const(false)
            elseif isa(arg1, Const)
                arg1v = (arg1::Const).val
                if !ismutable(arg1v) || isdefined(arg1v, idx) || isconst(typeof(arg1v), idx)
                    return Const(isdefined(arg1v, idx))
                end
            elseif !isvatuple(a1)
                fieldT = fieldtype(a1, idx)
                if isa(fieldT, DataType) && isbitstype(fieldT)
                    return Const(true)
                end
            end
        end
    elseif isa(a1, Union)
        # Results can only be `Const` or `Bool`
        return tmerge(𝕃,
                      isdefined_tfunc(𝕃, rewrap_unionall(a1.a, arg1t), sym),
                      isdefined_tfunc(𝕃, rewrap_unionall(a1.b, arg1t), sym))
    end
    return Bool
end

add_tfunc(isdefined, 2, 3, isdefined_tfunc, 1)

function sizeof_nothrow(@nospecialize(x))
    if isa(x, Const)
        if !isa(x.val, Type) || x.val === DataType
            return true
        end
    end
    xu = unwrap_unionall(x)
    if isa(xu, Union)
        return sizeof_nothrow(rewrap_unionall(xu.a, x)) &&
               sizeof_nothrow(rewrap_unionall(xu.b, x))
    end
    t, exact, isconcrete = instanceof_tfunc(x)
    if t === Bottom
        # x must be an instance (not a Type) or is the Bottom type object
        x = widenconst(x)
        return !hasintersect(x, Type)
    end
    x = unwrap_unionall(t)
    if isconcrete
        if isa(x, DataType) && x.layout != C_NULL
            # there's just a few concrete types with an opaque layout
            (datatype_nfields(x) == 0 && !datatype_pointerfree(x)) && return false
        end
        return true # these must always have a size of these
    end
    exact || return false # Could always be the type Bottom at runtime, for example, which throws
    t === DataType && return true # DataType itself has a size
    if isa(x, Union)
        isinline = uniontype_layout(x)[1]
        return isinline # even any subset of this union would have a size
    end
    isa(x, DataType) || return false
    x.layout == C_NULL && return false
    (datatype_nfields(x) == 0 && !datatype_pointerfree(x)) && return false # is-layout-opaque
    return true
end

function _const_sizeof(@nospecialize(x))
    # Constant Vector does not have constant size
    isa(x, Vector) && return Int
    size = try
            Core.sizeof(x)
        catch ex
            # Might return
            # "argument is an abstract type; size is indeterminate" or
            # "type does not have a fixed size"
            isa(ex, ErrorException) || rethrow()
            return Int
        end
    return Const(size)
end
@nospecs function sizeof_tfunc(𝕃::AbstractLattice, x)
    x = widenmustalias(x)
    isa(x, Const) && return _const_sizeof(x.val)
    isa(x, Conditional) && return _const_sizeof(Bool)
    isconstType(x) && return _const_sizeof(x.parameters[1])
    xu = unwrap_unionall(x)
    if isa(xu, Union)
        return tmerge(sizeof_tfunc(𝕃, rewrap_unionall(xu.a, x)),
                      sizeof_tfunc(𝕃, rewrap_unionall(xu.b, x)))
    end
    # Core.sizeof operates on either a type or a value. First check which
    # case we're in.
    t, exact = instanceof_tfunc(x)
    if t !== Bottom
        # The value corresponding to `x` at runtime could be a type.
        # Normalize the query to ask about that type.
        x = unwrap_unionall(t)
        if exact && isa(x, Union)
            isinline = uniontype_layout(x)[1]
            return isinline ? Const(Int(Core.sizeof(x))) : Bottom
        end
        isa(x, DataType) || return Int
        (isconcretetype(x) || isprimitivetype(x)) && return _const_sizeof(x)
    else
        x = widenconst(x)
        x !== DataType && isconcretetype(x) && return _const_sizeof(x)
        isprimitivetype(x) && return _const_sizeof(x)
    end
    return Int
end
add_tfunc(Core.sizeof, 1, 1, sizeof_tfunc, 1)
@nospecs function nfields_tfunc(𝕃::AbstractLattice, x)
    isa(x, Const) && return Const(nfields(x.val))
    isa(x, Conditional) && return Const(0)
    xt = widenconst(x)
    x = unwrap_unionall(xt)
    isconstType(x) && return Const(nfields(x.parameters[1]))
    if isa(x, DataType) && !isabstracttype(x)
        if x.name === Tuple.name
            isvatuple(x) && return Int
            return Const(length(x.types))
        elseif x.name === _NAMEDTUPLE_NAME
            length(x.parameters) == 2 || return Int
            names = x.parameters[1]
            isa(names, Tuple{Vararg{Symbol}}) || return nfields_tfunc(𝕃, rewrap_unionall(x.parameters[2], xt))
            return Const(length(names))
        else
            return Const(isdefined(x, :types) ? length(x.types) : length(x.name.names))
        end
    end
    if isa(x, Union)
        na = nfields_tfunc(𝕃, x.a)
        na === Int && return Int
        return tmerge(na, nfields_tfunc(𝕃, x.b))
    end
    return Int
end
add_tfunc(nfields, 1, 1, nfields_tfunc, 1)
add_tfunc(Core._expr, 1, INT_INF, @nospecs((𝕃::AbstractLattice, args...)->Expr), 100)
add_tfunc(svec, 0, INT_INF, @nospecs((𝕃::AbstractLattice, args...)->SimpleVector), 20)
@nospecs function typevar_tfunc(𝕃::AbstractLattice, n, lb_arg, ub_arg)
    lb = Union{}
    ub = Any
    ub_certain = lb_certain = true
    if isa(n, Const)
        nval = n.val
        isa(nval, Symbol) || return Union{}
        if isa(lb_arg, Const)
            lb = lb_arg.val
        else
            lb_arg = widenslotwrapper(lb_arg)
            if isType(lb_arg)
                lb = lb_arg.parameters[1]
                lb_certain = false
            else
                return TypeVar
            end
        end
        if isa(ub_arg, Const)
            ub = ub_arg.val
        else
            ub_arg = widenslotwrapper(ub_arg)
            if isType(ub_arg)
                ub = ub_arg.parameters[1]
                ub_certain = false
            else
                return TypeVar
            end
        end
        tv = TypeVar(nval, lb, ub)
        return PartialTypeVar(tv, lb_certain, ub_certain)
    end
    return TypeVar
end
@nospecs function typebound_nothrow(b)
    b = widenconst(b)
    (b ⊑ TypeVar) && return true
    if isType(b)
        return true
    end
    return false
end
@nospecs function typevar_nothrow(𝕃::AbstractLattice, n, lb, ub)
    ⊑ = Core.Compiler.:⊑(𝕃)
    n ⊑ Symbol || return false
    typebound_nothrow(lb) || return false
    typebound_nothrow(ub) || return false
    return true
end
add_tfunc(Core._typevar, 3, 3, typevar_tfunc, 100)

@nospecs function arraysize_tfunc(𝕃::AbstractLattice, ary, dim)
    hasintersect(widenconst(ary), Array) || return Bottom
    hasintersect(widenconst(dim), Int) || return Bottom
    return Int
end
add_tfunc(arraysize, 2, 2, arraysize_tfunc, 4)

@nospecs function arraysize_nothrow(ary, dim)
    ary ⊑ Array || return false
    if isa(dim, Const)
        dimval = dim.val
        return isa(dimval, Int) && dimval > 0
    end
    return false
end

struct MemoryOrder x::Cint end
const MEMORY_ORDER_UNSPECIFIED = MemoryOrder(-2)
const MEMORY_ORDER_INVALID     = MemoryOrder(-1)
const MEMORY_ORDER_NOTATOMIC   = MemoryOrder(0)
const MEMORY_ORDER_UNORDERED   = MemoryOrder(1)
const MEMORY_ORDER_MONOTONIC   = MemoryOrder(2)
const MEMORY_ORDER_CONSUME     = MemoryOrder(3)
const MEMORY_ORDER_ACQUIRE     = MemoryOrder(4)
const MEMORY_ORDER_RELEASE     = MemoryOrder(5)
const MEMORY_ORDER_ACQ_REL     = MemoryOrder(6)
const MEMORY_ORDER_SEQ_CST     = MemoryOrder(7)

function get_atomic_order(order::Symbol, loading::Bool, storing::Bool)
    if order === :not_atomic
        return MEMORY_ORDER_NOTATOMIC
    elseif order === :unordered && (loading ⊻ storing)
        return MEMORY_ORDER_UNORDERED
    elseif order === :monotonic && (loading | storing)
        return MEMORY_ORDER_MONOTONIC
    elseif order === :acquire && loading
        return MEMORY_ORDER_ACQUIRE
    elseif order === :release && storing
        return MEMORY_ORDER_RELEASE
    elseif order === :acquire_release && (loading & storing)
        return MEMORY_ORDER_ACQ_REL
    elseif order === :sequentially_consistent
        return MEMORY_ORDER_SEQ_CST
    end
    return MEMORY_ORDER_INVALID
end

function pointer_eltype(@nospecialize(ptr))
    a = widenconst(ptr)
    if !has_free_typevars(a)
        unw = unwrap_unionall(a)
        if isa(unw, DataType) && unw.name === Ptr.body.name
            T = unw.parameters[1]
            valid_as_lattice(T) || return Bottom
            return rewrap_unionall(T, a)
        end
    end
    return Any
end

@nospecs function pointerref_tfunc(𝕃::AbstractLattice, a, i, align)
    return pointer_eltype(a)
end
@nospecs function pointerset_tfunc(𝕃::AbstractLattice, a, v, i, align)
    return a
end
@nospecs function atomic_fence_tfunc(𝕃::AbstractLattice, order)
    return Nothing
end
@nospecs function atomic_pointerref_tfunc(𝕃::AbstractLattice, a, order)
    return pointer_eltype(a)
end
@nospecs function atomic_pointerset_tfunc(𝕃::AbstractLattice, a, v, order)
    return a
end
@nospecs function atomic_pointerswap_tfunc(𝕃::AbstractLattice, a, v, order)
    return pointer_eltype(a)
end
@nospecs function atomic_pointermodify_tfunc(𝕃::AbstractLattice, ptr, op, v, order)
    a = widenconst(ptr)
    if !has_free_typevars(a)
        unw = unwrap_unionall(a)
        if isa(unw, DataType) && unw.name === Ptr.body.name
            T = unw.parameters[1]
            # note: we could sometimes refine this to a PartialStruct if we analyzed `op(T, T)::T`
            valid_as_lattice(T) || return Bottom
            return rewrap_unionall(Pair{T, T}, a)
        end
    end
    return Pair
end
@nospecs function atomic_pointerreplace_tfunc(𝕃::AbstractLattice, ptr, x, v, success_order, failure_order)
    a = widenconst(ptr)
    if !has_free_typevars(a)
        unw = unwrap_unionall(a)
        if isa(unw, DataType) && unw.name === Ptr.body.name
            T = unw.parameters[1]
            valid_as_lattice(T) || return Bottom
            return rewrap_unionall(ccall(:jl_apply_cmpswap_type, Any, (Any,), T), a)
        end
    end
    return ccall(:jl_apply_cmpswap_type, Any, (Any,), T) where T
end
add_tfunc(pointerref, 3, 3, pointerref_tfunc, 4)
add_tfunc(pointerset, 4, 4, pointerset_tfunc, 5)
add_tfunc(atomic_fence, 1, 1, atomic_fence_tfunc, 4)
add_tfunc(atomic_pointerref, 2, 2, atomic_pointerref_tfunc, 4)
add_tfunc(atomic_pointerset, 3, 3, atomic_pointerset_tfunc, 5)
add_tfunc(atomic_pointerswap, 3, 3, atomic_pointerswap_tfunc, 5)
add_tfunc(atomic_pointermodify, 4, 4, atomic_pointermodify_tfunc, 5)
add_tfunc(atomic_pointerreplace, 5, 5, atomic_pointerreplace_tfunc, 5)
add_tfunc(donotdelete, 0, INT_INF, @nospecs((𝕃::AbstractLattice, args...)->Nothing), 0)
@nospecs function compilerbarrier_tfunc(𝕃::AbstractLattice, setting, val)
    # strongest barrier if a precise information isn't available at compiler time
    # XXX we may want to have "compile-time" error instead for such case
    isa(setting, Const) || return Any
    setting = setting.val
    isa(setting, Symbol) || return Any
    if setting === :const
        return widenconst(val)
    elseif setting === :conditional
        return widenconditional(val)
    elseif setting === :type
        return Any
    else
        return Bottom
    end
end
add_tfunc(compilerbarrier, 2, 2, compilerbarrier_tfunc, 5)
add_tfunc(Core.finalizer, 2, 4, @nospecs((𝕃::AbstractLattice, args...)->Nothing), 5)

@nospecs function compilerbarrier_nothrow(setting, val)
    return isa(setting, Const) && contains_is((:type, :const, :conditional), setting.val)
end

# more accurate typeof_tfunc for vararg tuples abstract only in length
function typeof_concrete_vararg(t::DataType)
    np = length(t.parameters)
    for i = 1:np
        p = t.parameters[i]
        if i == np && isvarargtype(p)
            if isdefined(p, :T) && !isdefined(p, :N) && isconcretetype(p.T)
                return Type{Tuple{t.parameters[1:np-1]..., Vararg{p.T, N}}} where N
            end
        elseif !isconcretetype(p)
            break
        end
    end
    return nothing
end

@nospecs function typeof_tfunc(𝕃::AbstractLattice, t)
    isa(t, Const) && return Const(typeof(t.val))
    t = widenconst(t)
    if isType(t)
        tp = t.parameters[1]
        if hasuniquerep(tp)
            return Const(typeof(tp))
        end
    elseif isa(t, DataType)
        if isconcretetype(t)
            return Const(t)
        elseif t === Any
            return DataType
        else
            if t.name === Tuple.name
                tt = typeof_concrete_vararg(t)
                tt === nothing || return tt
            end
            return Type{<:t}
        end
    elseif isa(t, Union)
        a = widenconst(_typeof_tfunc(𝕃, t.a))
        b = widenconst(_typeof_tfunc(𝕃, t.b))
        return Union{a, b}
    elseif isa(t, UnionAll)
        u = unwrap_unionall(t)
        if isa(u, DataType) && !isabstracttype(u)
            if u.name === Tuple.name
                uu = typeof_concrete_vararg(u)
                if uu !== nothing
                    return rewrap_unionall(uu, t)
                end
            else
                return rewrap_unionall(Type{u}, t)
            end
        end
        return rewrap_unionall(widenconst(typeof_tfunc(𝕃, u)), t)
    end
    return DataType # typeof(anything)::DataType
end
# helper function of `typeof_tfunc`, which accepts `TypeVar`
@nospecs function _typeof_tfunc(𝕃::AbstractLattice, t)
    if isa(t, TypeVar)
        return t.ub !== Any ? _typeof_tfunc(𝕃, t.ub) : DataType
    end
    return typeof_tfunc(𝕃, t)
end
add_tfunc(typeof, 1, 1, typeof_tfunc, 1)

@nospecs function typeassert_tfunc(𝕃::AbstractLattice, v, t)
    t = instanceof_tfunc(t)[1]
    t === Any && return v
    return tmeet(𝕃, v, t)
end
add_tfunc(typeassert, 2, 2, typeassert_tfunc, 4)

@nospecs function typeassert_nothrow(𝕃::AbstractLattice, v, t)
    ⊑ = Core.Compiler.:⊑(𝕃)
    # ty, exact = instanceof_tfunc(t)
    # return exact && v ⊑ ty
    if (isType(t) && !has_free_typevars(t) && v ⊑ t.parameters[1]) ||
        (isa(t, Const) && isa(t.val, Type) && v ⊑ t.val)
        return true
    end
    return false
end

@nospecs function isa_tfunc(𝕃::AbstractLattice, v, tt)
    t, isexact = instanceof_tfunc(tt)
    if t === Bottom
        # check if t could be equivalent to typeof(Bottom), since that's valid in `isa`, but the set of `v` is empty
        # if `t` cannot have instances, it's also invalid on the RHS of isa
        hasintersect(widenconst(tt), Type) || return Union{}
        return Const(false)
    end
    if !has_free_typevars(t)
        if ⊑(𝕃, v, t)
            if isexact && isnotbrokensubtype(v, t)
                return Const(true)
            end
        else
            if isa(v, Const) || isa(v, Conditional)
                # this and the `isdispatchelem` below test for knowledge of a
                # leaftype appearing on the LHS (ensuring the isa is precise)
                return Const(false)
            end
            v = widenconst(v)
            isdispatchelem(v) && return Const(false)
            if !hasintersect(v, t)
                # similar to `isnotbrokensubtype` check above, `typeintersect(v, t)`
                # can't be trusted for kind types so we do an extra check here
                if !iskindtype(v)
                    return Const(false)
                end
            end
        end
    end
    # TODO: handle non-leaftype(t) by testing against lower and upper bounds
    return Bool
end
add_tfunc(isa, 2, 2, isa_tfunc, 1)

@nospecs function isa_nothrow(𝕃::AbstractLattice, obj, typ)
    ⊑ = Core.Compiler.:⊑(𝕃)
    return typ ⊑ Type
end

@nospecs function subtype_tfunc(𝕃::AbstractLattice, a, b)
    a, isexact_a = instanceof_tfunc(a)
    b, isexact_b = instanceof_tfunc(b)
    if !has_free_typevars(a) && !has_free_typevars(b)
        if a <: b
            if isexact_b || a === Bottom
                return Const(true)
            end
        else
            if isexact_a || (b !== Bottom && !hasintersect(a, b))
                return Const(false)
            end
        end
    end
    return Bool
end
add_tfunc(<:, 2, 2, subtype_tfunc, 10)

@nospecs function subtype_nothrow(𝕃::AbstractLattice, lty, rty)
    ⊑ = Core.Compiler.:⊑(𝕃)
    return lty ⊑ Type && rty ⊑ Type
end

function fieldcount_noerror(@nospecialize t)
    if t isa UnionAll || t isa Union
        t = argument_datatype(t)
        if t === nothing
            return nothing
        end
        t = t::DataType
    elseif t === Union{}
        return 0
    end
    if !(t isa DataType)
        return nothing
    end
    if t.name === _NAMEDTUPLE_NAME
        names, types = t.parameters
        if names isa Tuple
            return length(names)
        end
        if types isa DataType && types <: Tuple
            return fieldcount_noerror(types)
        end
        abstr = true
    else
        abstr = isabstracttype(t) || (t.name === Tuple.name && isvatuple(t))
    end
    if abstr
        return nothing
    end
    return isdefined(t, :types) ? length(t.types) : length(t.name.names)
end

function try_compute_fieldidx(typ::DataType, @nospecialize(field))
    if isa(field, Symbol)
        field = fieldindex(typ, field, false)
        field == 0 && return nothing
    elseif isa(field, Int)
        # Numerical field name can only be of type `Int`
        max_fields = fieldcount_noerror(typ)
        max_fields === nothing && return nothing
        (1 <= field <= max_fields) || return nothing
    else
        return nothing
    end
    return field
end

function getfield_boundscheck((; fargs, argtypes)::ArgInfo) # Symbol
    farg = nothing
    if length(argtypes) == 3
        return :on
    elseif length(argtypes) == 4
        fargs !== nothing && (farg = fargs[4])
        boundscheck = argtypes[4]
        isvarargtype(boundscheck) && return :unknown
        if widenconst(boundscheck) === Symbol
            return :on
        end
    elseif length(argtypes) == 5
        fargs !== nothing && (farg = fargs[5])
        boundscheck = argtypes[5]
    else
        return :unknown
    end
    isvarargtype(boundscheck) && return :unknown
    boundscheck = widenconditional(boundscheck)
    if widenconst(boundscheck) === Bool
        if isa(boundscheck, Const)
            return boundscheck.val::Bool ? :on : :off
        elseif farg !== nothing && isexpr(farg, :boundscheck)
            return :boundscheck
        end
    end
    return :unknown
end

function getfield_nothrow(𝕃::AbstractLattice, arginfo::ArgInfo, boundscheck::Symbol=getfield_boundscheck(arginfo))
    (;argtypes) = arginfo
    boundscheck === :unknown && return false
    ordering = Const(:not_atomic)
    if length(argtypes) == 4
        isvarargtype(argtypes[4]) && return false
        if widenconst(argtypes[4]) !== Bool
            ordering = argtypes[4]
        end
    elseif length(argtypes) == 5
        ordering = argtypes[5]
    elseif length(argtypes) != 3
        return false
    end
    isa(ordering, Const) || return false
    ordering = ordering.val
    isa(ordering, Symbol) || return false
    if ordering !== :not_atomic # TODO: this is assuming not atomic
        return false
    end
    return getfield_nothrow(𝕃, argtypes[2], argtypes[3], !(boundscheck === :off))
end
@nospecs function getfield_nothrow(𝕃::AbstractLattice, s00, name, boundscheck::Bool)
    # If we don't have boundscheck off and don't know the field, don't even bother
    if boundscheck
        isa(name, Const) || return false
    end

    ⊑ = Core.Compiler.:⊑(𝕃)

    # If we have s00 being a const, we can potentially refine our type-based analysis above
    if isa(s00, Const) || isconstType(s00)
        if !isa(s00, Const)
            sv = s00.parameters[1]
        else
            sv = s00.val
        end
        if isa(name, Const)
            nval = name.val
            if !isa(nval, Symbol)
                isa(sv, Module) && return false
                isa(nval, Int) || return false
            end
            return isdefined(sv, nval)
        end
        boundscheck && return false
        # If bounds checking is disabled and all fields are assigned,
        # we may assume that we don't throw
        isa(sv, Module) && return false
        name ⊑ Int || name ⊑ Symbol || return false
        for i = 1:fieldcount(typeof(sv))
            isdefined(sv, i) || return false
        end
        return true
    end

    s0 = widenconst(s00)
    s = unwrap_unionall(s0)
    if isa(s, Union)
        return getfield_nothrow(𝕃, rewrap_unionall(s.a, s00), name, boundscheck) &&
               getfield_nothrow(𝕃, rewrap_unionall(s.b, s00), name, boundscheck)
    elseif isType(s) && isTypeDataType(s.parameters[1])
        s = s0 = DataType
    end
    if isa(s, DataType)
        # Can't say anything about abstract types
        isabstracttype(s) && return false
        # If all fields are always initialized, and bounds check is disabled,
        # we can assume we don't throw
        if !boundscheck && s.name.n_uninitialized == 0
            name ⊑ Int || name ⊑ Symbol || return false
            return true
        end
        # Else we need to know what the field is
        isa(name, Const) || return false
        field = try_compute_fieldidx(s, name.val)
        field === nothing && return false
        isfieldatomic(s, field) && return false # TODO: currently we're only testing for ordering === :not_atomic
        field <= datatype_min_ninitialized(s) && return true
        # `try_compute_fieldidx` already check for field index bound.
        !isvatuple(s) && isbitstype(fieldtype(s0, field)) && return true
    end

    return false
end

@nospecs function getfield_tfunc(𝕃::AbstractLattice, s00, name, boundscheck_or_order)
    t = isvarargtype(boundscheck_or_order) ? unwrapva(boundscheck_or_order) :
        widenconst(boundscheck_or_order)
    hasintersect(t, Symbol) || hasintersect(t, Bool) || return Bottom
    return getfield_tfunc(𝕃, s00, name)
end
@nospecs function getfield_tfunc(𝕃::AbstractLattice, s00, name, order, boundscheck)
    hasintersect(widenconst(order), Symbol) || return Bottom
    if isvarargtype(boundscheck)
        t = unwrapva(boundscheck)
        hasintersect(t, Symbol) || hasintersect(t, Bool) || return Bottom
    else
        hasintersect(widenconst(boundscheck), Bool) || return Bottom
    end
    return getfield_tfunc(𝕃, s00, name)
end
@nospecs function getfield_tfunc(𝕃::AbstractLattice, s00, name)
    _getfield_tfunc(𝕃, s00, name, false)
end

function _getfield_fieldindex(s::DataType, name::Const)
    nv = name.val
    if isa(nv, Symbol)
        nv = fieldindex(s, nv, false)
    end
    if isa(nv, Int)
        return nv
    end
    return nothing
end

function _getfield_tfunc_const(@nospecialize(sv), name::Const)
    nv = _getfield_fieldindex(typeof(sv), name)
    nv === nothing && return Bottom
    if isa(sv, DataType) && nv == DATATYPE_TYPES_FIELDINDEX && isdefined(sv, nv)
        return Const(getfield(sv, nv))
    end
    if isconst(typeof(sv), nv)
        if isdefined(sv, nv)
            return Const(getfield(sv, nv))
        end
        return Bottom
    end
    return nothing
end

@nospecs function _getfield_tfunc(𝕃::InferenceLattice, s00, name, setfield::Bool)
    if isa(s00, LimitedAccuracy)
        # This will error, but it's better than duplicating the error here
        s00 = widenconst(s00)
    end
    return _getfield_tfunc(widenlattice(𝕃), s00, name, setfield)
end

@nospecs function _getfield_tfunc(𝕃::OptimizerLattice, s00, name, setfield::Bool)
    # If undef, that's a Union, but that doesn't affect the rt when tmerged
    # into the unwrapped result.
    isa(s00, MaybeUndef) && (s00 = s00.typ)
    return _getfield_tfunc(widenlattice(𝕃), s00, name, setfield)
end

@nospecs function _getfield_tfunc(𝕃::AnyConditionalsLattice, s00, name, setfield::Bool)
    if isa(s00, AnyConditional)
        return Bottom # Bool has no fields
    end
    return _getfield_tfunc(widenlattice(𝕃), s00, name, setfield)
end

@nospecs function _getfield_tfunc(𝕃::AnyMustAliasesLattice, s00, name, setfield::Bool)
    return _getfield_tfunc(widenlattice(𝕃), widenmustalias(s00), name, setfield)
end

@nospecs function _getfield_tfunc(𝕃::PartialsLattice, s00, name, setfield::Bool)
    if isa(s00, PartialStruct)
        s = widenconst(s00)
        sty = unwrap_unionall(s)::DataType
        if isa(name, Const)
            nv = _getfield_fieldindex(sty, name)
            if isa(nv, Int) && 1 <= nv <= length(s00.fields)
                return unwrapva(s00.fields[nv])
            end
        end
        s00 = s
    end
    return _getfield_tfunc(widenlattice(𝕃), s00, name, setfield)
end

@nospecs function _getfield_tfunc(𝕃::ConstsLattice, s00, name, setfield::Bool)
    if isa(s00, Const)
        sv = s00.val
        if isa(name, Const)
            nv = name.val
            if isa(sv, Module)
                setfield && return Bottom
                if isa(nv, Symbol)
                    return abstract_eval_global(sv, nv)
                end
                return Bottom
            end
            r = _getfield_tfunc_const(sv, name)
            r !== nothing && return r
        end
        s00 = widenconst(s00)
    end
    return _getfield_tfunc(widenlattice(𝕃), s00, name, setfield)
end

@nospecs function _getfield_tfunc(𝕃::JLTypeLattice, s00, name, setfield::Bool)
    s = unwrap_unionall(s00)
    if isa(s, Union)
        return tmerge(_getfield_tfunc(𝕃, rewrap_unionall(s.a, s00), name, setfield),
                      _getfield_tfunc(𝕃, rewrap_unionall(s.b, s00), name, setfield))
    end
    if isType(s)
        if isconstType(s)
            sv = (s00::DataType).parameters[1]
            if isa(name, Const)
                r = _getfield_tfunc_const(sv, name)
                r !== nothing && return r
            end
            s = typeof(sv)
        else
            sv = s.parameters[1]
            if isTypeDataType(sv) && isa(name, Const)
                nv = _getfield_fieldindex(DataType, name)::Int
                if nv == DATATYPE_NAME_FIELDINDEX
                    # N.B. This only works for fields that do not depend on type
                    # parameters (which we do not know here).
                    return Const(sv.name)
                end
                s = DataType
            end
        end
    end
    isa(s, DataType) || return Any
    isabstracttype(s) && return Any
    if s <: Tuple && !hasintersect(widenconst(name), Int)
        return Bottom
    end
    if s <: Module
        setfield && return Bottom
        hasintersect(widenconst(name), Symbol) || return Bottom
        return Any
    end
    if s.name === _NAMEDTUPLE_NAME && !isconcretetype(s)
        if isa(name, Const) && isa(name.val, Symbol)
            if isa(s.parameters[1], Tuple)
                name = Const(Int(ccall(:jl_field_index, Cint, (Any, Any, Cint), s, name.val, false)+1))
            else
                name = Int
            end
        elseif Symbol ⊑ name
            name = Int
        end
        _ts = unwraptv(s.parameters[2])
        _ts = rewrap_unionall(_ts, s00)
        if !(_ts <: Tuple)
            return Any
        end
        return _getfield_tfunc(𝕃, _ts, name, setfield)
    end
    ftypes = datatype_fieldtypes(s)
    nf = length(ftypes)
    # If no value has this type, then this statement should be unreachable.
    # Bail quickly now.
    if !has_concrete_subtype(s) || nf == 0
        return Bottom
    end
    if isa(name, Conditional)
        return Bottom # can't index fields with Bool
    end
    if !isa(name, Const)
        name = widenconst(name)
        if !(Int <: name || Symbol <: name)
            return Bottom
        end
        if nf == 1
            return rewrap_unionall(unwrapva(ftypes[1]), s00)
        end
        # union together types of all fields
        t = Bottom
        for i in 1:nf
            _ft = ftypes[i]
            setfield && isconst(s, i) && continue
            t = tmerge(t, rewrap_unionall(unwrapva(_ft), s00))
            t === Any && break
        end
        return t
    end
    fld = _getfield_fieldindex(s, name)
    fld === nothing && return Bottom
    if s <: Tuple && fld >= nf && isvarargtype(ftypes[nf])
        return rewrap_unionall(unwrapva(ftypes[nf]), s00)
    end
    if fld < 1 || fld > nf
        return Bottom
    elseif setfield && isconst(s, fld)
        return Bottom
    end
    R = ftypes[fld]
    if isempty(s.parameters)
        return R
    end
    return rewrap_unionall(R, s00)
end

@nospecs function getfield_notundefined(typ0, name)
    if isa(typ0, Const) && isa(name, Const)
        typv = typ0.val
        namev = name.val
        isa(typv, Module) && return true
        if isa(namev, Symbol) || isa(namev, Int)
            # Fields are not allowed to transition from defined to undefined, so
            # even if the field is not const, all we need to check here is that
            # it is defined here.
            return isdefined(typv, namev)
        end
    end
    typ0 = widenconst(typ0)
    typ = unwrap_unionall(typ0)
    if isa(typ, Union)
        return getfield_notundefined(rewrap_unionall(typ.a, typ0), name) &&
               getfield_notundefined(rewrap_unionall(typ.b, typ0), name)
    end
    isa(typ, DataType) || return false
    if typ.name === Tuple.name || typ.name === _NAMEDTUPLE_NAME
        # tuples and named tuples can't be instantiated with undefined fields,
        # so we don't need to be conservative here
        return true
    end
    if !isa(name, Const)
        isvarargtype(name) && return false
        if !hasintersect(widenconst(name), Union{Int,Symbol})
            return true # no undefined behavior if thrown
        end
        # field isn't known precisely, but let's check if all the fields can't be
        # initialized with undefined value so to avoid being too conservative
        fcnt = fieldcount_noerror(typ)
        fcnt === nothing && return false
        all(i::Int->is_undefref_fieldtype(fieldtype(typ,i)), (datatype_min_ninitialized(typ)+1):fcnt) && return true
        return false
    end
    name = name.val
    if isa(name, Symbol)
        fidx = fieldindex(typ, name, false)
        fidx === nothing && return true # no undefined behavior if thrown
    elseif isa(name, Int)
        fidx = name
    else
        return true # no undefined behavior if thrown
    end
    fcnt = fieldcount_noerror(typ)
    fcnt === nothing && return false
    0 < fidx ≤ fcnt || return true # no undefined behavior if thrown
    ftyp = fieldtype(typ, fidx)
    is_undefref_fieldtype(ftyp) && return true
    return fidx ≤ datatype_min_ninitialized(typ)
end
# checks if a field of this type will not be initialized with undefined value
# and the access to that uninitialized field will cause and `UndefRefError`, e.g.,
# - is_undefref_fieldtype(String) === true
# - is_undefref_fieldtype(Integer) === true
# - is_undefref_fieldtype(Any) === true
# - is_undefref_fieldtype(Int) === false
# - is_undefref_fieldtype(Union{Int32,Int64}) === false
function is_undefref_fieldtype(@nospecialize ftyp)
    return !has_free_typevars(ftyp) && !allocatedinline(ftyp)
end

@nospecs function setfield!_tfunc(𝕃::AbstractLattice, o, f, v, order)
    if !isvarargtype(order)
        hasintersect(widenconst(order), Symbol) || return Bottom
    end
    return setfield!_tfunc(𝕃, o, f, v)
end
@nospecs function setfield!_tfunc(𝕃::AbstractLattice, o, f, v)
    mutability_errorcheck(o) || return Bottom
    ft = _getfield_tfunc(𝕃, o, f, true)
    ft === Bottom && return Bottom
    hasintersect(widenconst(v), widenconst(ft)) || return Bottom
    return v
end
mutability_errorcheck(@nospecialize obj) = _mutability_errorcheck(widenconst(obj))
function _mutability_errorcheck(@nospecialize objt0)
    objt = unwrap_unionall(objt0)
    if isa(objt, Union)
        return _mutability_errorcheck(rewrap_unionall(objt.a, objt0)) ||
               _mutability_errorcheck(rewrap_unionall(objt.b, objt0))
    elseif isa(objt, DataType)
        # Can't say anything about abstract types
        isabstracttype(objt) && return true
        return ismutabletype(objt)
    end
    return true
end

@nospecs function setfield!_nothrow(𝕃::AbstractLattice, s00, name, v, order)
    order === Const(:not_atomic) || return false # currently setfield!_nothrow is assuming not atomic
    return setfield!_nothrow(𝕃, s00, name, v)
end
@nospecs function setfield!_nothrow(𝕃::AbstractLattice, s00, name, v)
    ⊑ = Core.Compiler.:⊑(𝕃)
    s0 = widenconst(s00)
    s = unwrap_unionall(s0)
    if isa(s, Union)
        return setfield!_nothrow(𝕃, rewrap_unionall(s.a, s00), name, v) &&
               setfield!_nothrow(𝕃, rewrap_unionall(s.b, s00), name, v)
    elseif isa(s, DataType)
        # Can't say anything about abstract types
        isabstracttype(s) && return false
        ismutabletype(s) || return false
        isa(name, Const) || return false
        field = try_compute_fieldidx(s, name.val)
        field === nothing && return false
        # `try_compute_fieldidx` already check for field index bound.
        isconst(s, field) && return false
        isfieldatomic(s, field) && return false # TODO: currently we're only testing for ordering === :not_atomic
        v_expected = fieldtype(s0, field)
        return v ⊑ v_expected
    end
    return false
end

@nospecs function swapfield!_tfunc(𝕃::AbstractLattice, o, f, v, order)
    return getfield_tfunc(𝕃, o, f)
end
@nospecs function swapfield!_tfunc(𝕃::AbstractLattice, o, f, v)
    return getfield_tfunc(𝕃, o, f)
end
@nospecs function modifyfield!_tfunc(𝕃::AbstractLattice, o, f, op, v, order)
    return modifyfield!_tfunc(𝕃, o, f, op, v)
end
@nospecs function modifyfield!_tfunc(𝕃::AbstractLattice, o, f, op, v)
    T = _fieldtype_tfunc(𝕃, o, f, isconcretetype(o))
    T === Bottom && return Bottom
    PT = Const(Pair)
    return instanceof_tfunc(apply_type_tfunc(𝕃, PT, T, T))[1]
end
function abstract_modifyfield!(interp::AbstractInterpreter, argtypes::Vector{Any}, si::StmtInfo, sv::AbsIntState)
    nargs = length(argtypes)
    if !isempty(argtypes) && isvarargtype(argtypes[nargs])
        nargs - 1 <= 6 || return CallMeta(Bottom, EFFECTS_THROWS, NoCallInfo())
        nargs > 3 || return CallMeta(Any, EFFECTS_UNKNOWN, NoCallInfo())
    else
        5 <= nargs <= 6 || return CallMeta(Bottom, EFFECTS_THROWS, NoCallInfo())
    end
    𝕃ᵢ = typeinf_lattice(interp)
    o = unwrapva(argtypes[2])
    f = unwrapva(argtypes[3])
    RT = modifyfield!_tfunc(𝕃ᵢ, o, f, Any, Any)
    info = NoCallInfo()
    if nargs >= 5 && RT !== Bottom
        # we may be able to refine this to a PartialStruct by analyzing `op(o.f, v)::T`
        # as well as compute the info for the method matches
        op = unwrapva(argtypes[4])
        v = unwrapva(argtypes[5])
        TF = getfield_tfunc(𝕃ᵢ, o, f)
        callinfo = abstract_call(interp, ArgInfo(nothing, Any[op, TF, v]), StmtInfo(true), sv, #=max_methods=# 1)
        TF2 = tmeet(callinfo.rt, widenconst(TF))
        if TF2 === Bottom
            RT = Bottom
        elseif isconcretetype(RT) && has_nontrivial_extended_info(𝕃ᵢ, TF2) # isconcrete condition required to form a PartialStruct
            RT = PartialStruct(RT, Any[TF, TF2])
        end
        info = ModifyFieldInfo(callinfo.info)
    end
    return CallMeta(RT, Effects(), info)
end
@nospecs function replacefield!_tfunc(𝕃::AbstractLattice, o, f, x, v, success_order, failure_order)
    return replacefield!_tfunc(𝕃, o, f, x, v)
end
@nospecs function replacefield!_tfunc(𝕃::AbstractLattice, o, f, x, v, success_order)
    return replacefield!_tfunc(𝕃, o, f, x, v)
end
@nospecs function replacefield!_tfunc(𝕃::AbstractLattice, o, f, x, v)
    T = _fieldtype_tfunc(𝕃, o, f, isconcretetype(o))
    T === Bottom && return Bottom
    PT = Const(ccall(:jl_apply_cmpswap_type, Any, (Any,), T) where T)
    return instanceof_tfunc(apply_type_tfunc(𝕃, PT, T))[1]
end

# we could use tuple_tfunc instead of widenconst, but `o` is mutable, so that is unlikely to be beneficial

add_tfunc(getfield, 2, 4, getfield_tfunc, 1)
add_tfunc(setfield!, 3, 4, setfield!_tfunc, 3)

add_tfunc(swapfield!, 3, 4, swapfield!_tfunc, 3)
add_tfunc(modifyfield!, 4, 5, modifyfield!_tfunc, 3)
add_tfunc(replacefield!, 4, 6, replacefield!_tfunc, 3)

@nospecs function fieldtype_nothrow(𝕃::AbstractLattice, s0, name)
    s0 === Bottom && return true # unreachable
    ⊑ = Core.Compiler.:⊑(𝕃)
    if s0 === Any || s0 === Type || DataType ⊑ s0 || UnionAll ⊑ s0
        # We have no idea
        return false
    end

    if !isa(name, Const) || (!isa(name.val, Symbol) && !isa(name.val, Int))
        # Due to bounds checking, we can't say anything unless we know what
        # the name is.
        return false
    end

    su = unwrap_unionall(s0)
    if isa(su, Union)
        return fieldtype_nothrow(𝕃, rewrap_unionall(su.a, s0), name) &&
               fieldtype_nothrow(𝕃, rewrap_unionall(su.b, s0), name)
    end

    s, exact = instanceof_tfunc(s0)
    s === Bottom && return false # always
    return _fieldtype_nothrow(s, exact, name)
end

function _fieldtype_nothrow(@nospecialize(s), exact::Bool, name::Const)
    u = unwrap_unionall(s)
    if isa(u, Union)
        a = _fieldtype_nothrow(u.a, exact, name)
        b = _fieldtype_nothrow(u.b, exact, name)
        return exact ? (a || b) : (a && b)
    end
    u isa DataType || return false
    isabstracttype(u) && return false
    if u.name === _NAMEDTUPLE_NAME && !isconcretetype(u)
        # TODO: better approximate inference
        return false
    end
    fld = name.val
    if isa(fld, Symbol)
        fld = fieldindex(u, fld, false)
    end
    isa(fld, Int) || return false
    ftypes = datatype_fieldtypes(u)
    nf = length(ftypes)
    fld >= 1 || return false
    if u.name === Tuple.name && nf > 0 && isvarargtype(ftypes[nf])
        if !exact && fld >= nf
            # If we don't know the exact type, the length of the tuple will be determined
            # at runtime and we can't say anything.
            return false
        end
    elseif fld > nf
        return false
    end
    return true
end

@nospecs function fieldtype_tfunc(𝕃::AbstractLattice, s0, name, boundscheck)
    return fieldtype_tfunc(𝕃, s0, name)
end
@nospecs function fieldtype_tfunc(𝕃::AbstractLattice, s0, name)
    s0 = widenmustalias(s0)
    if s0 === Bottom
        return Bottom
    end
    if s0 === Any || s0 === Type || DataType ⊑ s0 || UnionAll ⊑ s0
        # For a generic DataType, one of the fields could still be a TypeVar
        # which is not a Type. Tuple{...} can also contain Symbols etc.
        return Any
    end
    # fieldtype only accepts Types
    if isa(s0, Const) && !(isa(s0.val, DataType) || isa(s0.val, UnionAll) || isa(s0.val, Union))
        return Bottom
    end
    if (s0 isa Type && s0 == Type{Union{}}) || isa(s0, Conditional)
        return Bottom
    end

    su = unwrap_unionall(s0)
    if isa(su, Union)
        return tmerge(fieldtype_tfunc(𝕃, rewrap_unionall(su.a, s0), name),
                      fieldtype_tfunc(𝕃, rewrap_unionall(su.b, s0), name))
    end

    s, exact = instanceof_tfunc(s0)
    s === Bottom && return Bottom
    return _fieldtype_tfunc(𝕃, s, name, exact)
end

@nospecs function _fieldtype_tfunc(𝕃::AbstractLattice, s, name, exact::Bool)
    exact = exact && !has_free_typevars(s)
    u = unwrap_unionall(s)
    if isa(u, Union)
        ta0 = _fieldtype_tfunc(𝕃, rewrap_unionall(u.a, s), name, exact)
        tb0 = _fieldtype_tfunc(𝕃, rewrap_unionall(u.b, s), name, exact)
        ta0 ⊑ tb0 && return tb0
        tb0 ⊑ ta0 && return ta0
        ta, exacta, _, istypea = instanceof_tfunc(ta0)
        tb, exactb, _, istypeb = instanceof_tfunc(tb0)
        if exact && exacta && exactb
            return Const(Union{ta, tb})
        end
        if istypea && istypeb
            return Type{<:Union{ta, tb}}
        end
        return Any
    end
    u isa DataType || return Any
    if isabstracttype(u)
        # Abstract types have no fields
        exact && return Bottom
        # Type{...} without free typevars has no subtypes, so it is actually
        # exact, even if `exact` is false.
        isType(u) && !has_free_typevars(u.parameters[1]) && return Bottom
        return Any
    end
    if u.name === _NAMEDTUPLE_NAME && !isconcretetype(u)
        # TODO: better approximate inference
        return Union{Type, TypeVar}
    end
    ftypes = datatype_fieldtypes(u)
    if isempty(ftypes)
        return Bottom
    end

    if !isa(name, Const)
        name = widenconst(name)
        if !(Int <: name || Symbol <: name)
            return Bottom
        end
        t = Bottom
        for i in 1:length(ftypes)
            ft1 = unwrapva(ftypes[i])
            exactft1 = exact || (!has_free_typevars(ft1) && u.name !== Tuple.name)
            ft1 = rewrap_unionall(ft1, s)
            if exactft1
                if hasuniquerep(ft1)
                    ft1 = Const(ft1) # ft unique via type cache
                else
                    ft1 = Type{ft1}
                end
            elseif ft1 isa Type || ft1 isa TypeVar
                if ft1 === Any && u.name === Tuple.name
                    # Tuple{:x} is possible in this case
                    ft1 = Any
                else
                    ft1 = Type{ft} where ft<:ft1
                end
            else
                ft1 = Const(ft1)
            end
            t = tmerge(t, ft1)
            t === Any && break
        end
        return t
    end

    fld = name.val
    if isa(fld, Symbol)
        fld = fieldindex(u, fld, false)
    end
    if !isa(fld, Int)
        return Bottom
    end
    nf = length(ftypes)
    if u.name === Tuple.name && fld >= nf && isvarargtype(ftypes[nf])
        ft = unwrapva(ftypes[nf])
    elseif fld < 1 || fld > nf
        return Bottom
    else
        ft = ftypes[fld]
    end
    if !isa(ft, Type) && !isa(ft, TypeVar)
        return Const(ft)
    end

    exactft = exact || (!has_free_typevars(ft) && u.name !== Tuple.name)
    ft = rewrap_unionall(ft, s)
    if exactft
        if hasuniquerep(ft)
            return Const(ft) # ft unique via type cache
        end
        return Type{ft}
    end
    if u.name === Tuple.name && ft === Any
        # Tuple{:x} is possible
        return Any
    end
    return Type{<:ft}
end
add_tfunc(fieldtype, 2, 3, fieldtype_tfunc, 0)

# Like `valid_tparam`, but in the type domain.
valid_tparam_type(T::DataType) = valid_typeof_tparam(T)
valid_tparam_type(U::Union) = valid_tparam_type(U.a) && valid_tparam_type(U.b)
valid_tparam_type(U::UnionAll) = valid_tparam_type(unwrap_unionall(U))

function apply_type_nothrow(𝕃::AbstractLattice, argtypes::Vector{Any}, @nospecialize(rt))
    rt === Type && return false
    length(argtypes) >= 1 || return false
    headtypetype = argtypes[1]
    if isa(headtypetype, Const)
        headtype = headtypetype.val
    elseif isconstType(headtypetype)
        headtype = headtypetype.parameters[1]
    else
        return false
    end
    # We know the apply_type is well formed. Otherwise our rt would have been
    # Bottom (or Type).
    (headtype === Union) && return true
    isa(rt, Const) && return true
    u = headtype
    # TODO: implement optimization for isvarargtype(u) and istuple occurences (which are valid but are not UnionAll)
    for i = 2:length(argtypes)
        isa(u, UnionAll) || return false
        ai = widenconditional(argtypes[i])
        if ⊑(𝕃, ai, TypeVar) || ai === DataType
            # We don't know anything about the bounds of this typevar, but as
            # long as the UnionAll is not constrained, that's ok.
            if !(u.var.lb === Union{} && u.var.ub === Any)
                return false
            end
        elseif (isa(ai, Const) && isa(ai.val, Type)) || isconstType(ai)
            ai = isa(ai, Const) ? ai.val : (ai::DataType).parameters[1]
            if has_free_typevars(u.var.lb) || has_free_typevars(u.var.ub)
                return false
            end
            if !(u.var.lb <: ai <: u.var.ub)
                return false
            end
        else
            T, exact, _, istype = instanceof_tfunc(ai)
            if T === Bottom
                if !(u.var.lb === Union{} && u.var.ub === Any)
                    return false
                end
                if !valid_tparam_type(widenconst(ai))
                    return false
                end
            else
                istype || return false
                if !(T <: u.var.ub)
                    return false
                end
                if exact ? !(u.var.lb <: T) : !(u.var.lb === Bottom)
                    return false
                end
            end
        end
        u = u.body
    end
    return true
end

const _tvarnames = Symbol[:_A, :_B, :_C, :_D, :_E, :_F, :_G, :_H, :_I, :_J, :_K, :_L, :_M,
                          :_N, :_O, :_P, :_Q, :_R, :_S, :_T, :_U, :_V, :_W, :_X, :_Y, :_Z]

# TODO: handle e.g. apply_type(T, R::Union{Type{Int32},Type{Float64}})
@nospecs function apply_type_tfunc(𝕃::AbstractLattice, headtypetype, args...)
    headtypetype = widenslotwrapper(headtypetype)
    if isa(headtypetype, Const)
        headtype = headtypetype.val
    elseif isconstType(headtypetype)
        headtype = headtypetype.parameters[1]
    else
        return Any
    end
    if !isempty(args) && isvarargtype(args[end])
        return isvarargtype(headtype) ? TypeofVararg : Type
    end
    largs = length(args)
    if headtype === Union
        largs == 0 && return Const(Bottom)
        hasnonType = false
        for i = 1:largs
            ai = args[i]
            if isa(ai, Const)
                if !isa(ai.val, Type)
                    if isa(ai.val, TypeVar)
                        hasnonType = true
                    else
                        return Bottom
                    end
                end
            else
                if !isType(ai)
                    if !isa(ai, Type) || hasintersect(ai, Type) || hasintersect(ai, TypeVar)
                        hasnonType = true
                    else
                        return Bottom
                    end
                end
            end
        end
        if largs == 1 # Union{T} --> T
            u1 = typeintersect(widenconst(args[1]), Union{Type,TypeVar})
            valid_as_lattice(u1) || return Bottom
            return u1
        end
        hasnonType && return Type
        ty = Union{}
        allconst = true
        for i = 1:largs
            ai = args[i]
            if isType(ai)
                aty = ai.parameters[1]
                allconst &= hasuniquerep(aty)
            else
                aty = (ai::Const).val
            end
            ty = Union{ty, aty}
        end
        return allconst ? Const(ty) : Type{ty}
    end
    istuple = isa(headtype, Type) && (headtype == Tuple)
    if !istuple && !isa(headtype, UnionAll) && !isvarargtype(headtype)
        return Union{}
    end
    uw = unwrap_unionall(headtype)
    uncertain = false
    canconst = true
    tparams = Any[]
    outervars = TypeVar[]

    # first push the tailing vars from headtype into outervars
    outer_start, ua = 0, headtype
    while isa(ua, UnionAll)
        if (outer_start += 1) > largs
            push!(outervars, ua.var)
        end
        ua = ua.body
    end
    if largs > outer_start && isa(headtype, UnionAll) # e.g. !isvarargtype(ua) && !istuple
        return Bottom # too many arguments
    end
    outer_start = outer_start - largs + 1

    varnamectr = 1
    ua = headtype
    for i = 1:largs
        ai = widenslotwrapper(args[i])
        if isType(ai)
            aip1 = ai.parameters[1]
            canconst &= !has_free_typevars(aip1)
            push!(tparams, aip1)
        elseif isa(ai, Const) && (isa(ai.val, Type) || isa(ai.val, TypeVar) ||
                                  valid_tparam(ai.val) || (istuple && isvarargtype(ai.val)))
            push!(tparams, ai.val)
        elseif isa(ai, PartialTypeVar)
            canconst = false
            push!(tparams, ai.tv)
        else
            uncertain = true
            unw = unwrap_unionall(ai)
            isT = isType(unw)
            if isT
                tai = ai
                while isa(tai, UnionAll)
                    if contains_is(outervars, tai.var)
                        ai = rename_unionall(ai)
                        unw = unwrap_unionall(ai)
                        break
                    end
                    tai = tai.body
                end
            end
            ai_w = widenconst(ai)
            ub = ai_w isa Type && ai_w <: Type ? instanceof_tfunc(ai)[1] : Any
            if istuple
                # in the last parameter of a Tuple type, if the upper bound is Any
                # then this could be a Vararg type.
                if i == largs && ub === Any
                    push!(tparams, Vararg)
                elseif isT
                    push!(tparams, rewrap_unionall((unw::DataType).parameters[1], ai))
                else
                    push!(tparams, Any)
                end
            elseif isT
                push!(tparams, (unw::DataType).parameters[1])
                while isa(ai, UnionAll)
                    push!(outervars, ai.var)
                    ai = ai.body
                end
            else
                # Is this the second parameter to a NamedTuple?
                if isa(uw, DataType) && uw.name === _NAMEDTUPLE_NAME && isa(ua, UnionAll) && uw.parameters[2] === ua.var
                    # If the names are known, keep the upper bound, but otherwise widen to Tuple.
                    # This is a widening heuristic to avoid keeping type information
                    # that's unlikely to be useful.
                    if !(uw.parameters[1] isa Tuple || (i == 2 && tparams[1] isa Tuple))
                        ub = Any
                    end
                else
                    ub = Any
                end
                tvname = varnamectr <= length(_tvarnames) ? _tvarnames[varnamectr] : :_Z
                varnamectr += 1
                v = TypeVar(tvname, ub)
                push!(tparams, v)
                push!(outervars, v)
            end
        end
        if ua isa UnionAll
            ua = ua.body
            #otherwise, sometimes ua isa Vararg (Core.TypeofVararg) or Tuple (DataType)
        end
    end
    local appl
    try
        appl = apply_type(headtype, tparams...)
    catch ex
        # type instantiation might fail if one of the type parameters doesn't
        # match, which could happen only if a type estimate is too coarse
        # and might guess a concrete value while the actual type for it is Bottom
        if !uncertain
            return Union{}
        end
        canconst = false
        uncertain = true
        empty!(outervars)
        outer_start = 1
        # FIXME: if these vars are substituted with TypeVar here, the result
        # might be wider than the input, so should we use the `.name.wrapper`
        # object here instead, to replace all of these outervars with
        # unconstrained ones? Note that this code is nearly unreachable though,
        # and possibly should simply return Union{} here also, since
        # `apply_type` is already quite conservative about detecting and
        # throwing errors.
        appl = headtype
        if isa(appl, UnionAll)
            for _ = 1:largs
                appl = appl::UnionAll
                push!(outervars, appl.var)
                appl = appl.body
            end
        end
    end
    !uncertain && canconst && return Const(appl)
    if isvarargtype(appl)
        return TypeofVararg
    end
    if istuple
        return Type{<:appl}
    end
    ans = Type{appl}
    for i = length(outervars):-1:outer_start
        ans = UnionAll(outervars[i], ans)
    end
    return ans
end
add_tfunc(apply_type, 1, INT_INF, apply_type_tfunc, 10)

# convert the dispatch tuple type argtype to the real (concrete) type of
# the tuple of those values
function tuple_tfunc(𝕃::AbstractLattice, argtypes::Vector{Any})
    argtypes = anymap(widenslotwrapper, argtypes)
    all_are_const = true
    for i in 1:length(argtypes)
        if !isa(argtypes[i], Const)
            all_are_const = false
            break
        end
    end
    if all_are_const
        return Const(ntuple(i::Int->argtypes[i].val, length(argtypes)))
    end
    params = Vector{Any}(undef, length(argtypes))
    anyinfo = false
    for i in 1:length(argtypes)
        x = argtypes[i]
        if has_nontrivial_extended_info(𝕃, x)
            anyinfo = true
        else
            if !isvarargtype(x)
                x = widenconst(x)
            end
            argtypes[i] = x
        end
        if isa(x, Const)
            params[i] = typeof(x.val)
        else
            x = isvarargtype(x) ? x : widenconst(x)
            # since there don't exist any values whose runtime type are `Tuple{Type{...}}`,
            # here we should turn such `Type{...}`-parameters to valid parameters, e.g.
            # (::Type{Int},) -> Tuple{DataType} (or PartialStruct for more accuracy)
            # (::Union{Type{Int32},Type{Int64}}) -> Tuple{Type}
            if isType(x)
                anyinfo = true
                xparam = x.parameters[1]
                if hasuniquerep(xparam) || xparam === Bottom
                    params[i] = typeof(xparam)
                else
                    params[i] = Type
                end
            elseif iskindtype(x)
                params[i] = x
            elseif !isvarargtype(x) && hasintersect(x, Type)
                params[i] = Union{x, Type}
            else
                params[i] = x
            end
        end
    end
    typ = Tuple{params...}
    # replace a singleton type with its equivalent Const object
    issingletontype(typ) && return Const(typ.instance)
    return anyinfo ? PartialStruct(typ, argtypes) : typ
end

# Buffer
@nospecs function bufref_tfunc(𝕃::AbstractLattice, boundscheck, buf, idx)
    hasintersect(widenconst(boundscheck), Bool) || return false
    widebuf = widenconst(buf)
    (hasintersect(widebuf, Buffer) || hasintersect(widebuf, DynamicBuffer)) || return false
    hasintersect(widenconst(idx), Int) || return false
    return buffer_elmtype(buf)
end
add_tfunc(Core.bufref, 3, INT_INF, bufref_tfunc, 20)

@nospecs function bufset_tfunc(𝕃::AbstractLattice, boundscheck, buf, item, idx)
    hasintersect(widenconst(boundscheck), Bool) || return Bottom
    widebuf = widenconst(buf)
    (hasintersect(widebuf, Buffer) || hasintersect(widebuf, DynamicBuffer)) || return Bottom
    hasintersect(widenconst(idx), Int) || return Bottom
    hasintersect(widenconst(item), buffer_elmtype(buf)) || return Bottom
    return buf
end
add_tfunc(Core.bufset, 4, INT_INF, bufset_tfunc, 20)

add_tfunc(Core.Intrinsics.bufferlen, 1, 1, @nospecs((𝕃::AbstractLattice, x)->Int), 4)

function buffer_elmtype(@nospecialize buf)
    b = widenconst(buf)
    if !has_free_typevars(b) && (b <: Buffer || b <: DynamicBuffer)
        b0 = b
        if isa(b, UnionAll)
            b = unwrap_unionall(b0)
        end
        if isa(b, DataType)
            T = b.parameters[1]
            valid_as_lattice(T) || return Bottom
            return rewrap_unionall(T, b0)
        end
    end
    return Any
end

@nospecs function buffer_builtin_common_typecheck(boundscheck, buftype, idxty)
    (boundscheck ⊑ Bool && (buftype ⊑ Buffer || buftype ⊑ DynamicBuffer) && idxty ⊑ Int)
end
@nospecs function bufferset_typecheck(buftype, elmtype)
    # Check that we can determine the element type
    buftype = widenconst(buftype)
    isa(buftype, DataType) || return false
    elmtype_expected = buftype.parameters[1]
    isa(elmtype_expected, Type) || return false
    # Check that the element type is compatible with the element we're assigning
    elmtype ⊑ elmtype_expected || return false
    return true
end

function buffer_builtin_common_nothrow(argtypes::Vector{Any}, idxpos::Int)
    length(argtypes) >= 4 || return false
    boundscheck = argtypes[1]
    buftype = argtypes[2]
    (boundscheck ⊑ Bool && (buftype ⊑ Buffer || buftype ⊑ DynamicBuffer)) || return false
    argtypes[idxpos] ⊑ Int || return false
    # If we could potentially throw undef ref errors, bail out now.
    buftype = widenconst(buftype)
    buffer_type_undefable(buftype) && return false
    # If we have @inbounds (first argument is false), we're allowed to assume
    # we don't throw bounds errors.
    if isa(boundscheck, Const)
        !(boundscheck.val::Bool) && return true
    end
    # Else we can't really say anything here
    # TODO: In the future we may be able to track the shapes of arrays though
    # inference.
    return false
end

# whether getindex for the elements can potentially throw UndefRef
function buffer_type_undefable(@nospecialize(buftype))
    if isa(buftype, Union)
        return buffer_type_undefable(buftype.a) || _type_undefable(buftype.b)
    elseif isa(buftype, UnionAll)
        return true
    else
        elmtype = (buftype::DataType).parameters[1]
        return !(elmtype isa Type && (isbitstype(elmtype) || isbitsunion(elmtype)))
    end
end

# Array tfuncs
@nospecs function arrayref_tfunc(𝕃::AbstractLattice, boundscheck, ary, idxs...)
    return _arrayref_tfunc(𝕃, boundscheck, ary, idxs)
end
@nospecs function _arrayref_tfunc(𝕃::AbstractLattice, boundscheck, ary, @nospecialize idxs::Tuple)
    isempty(idxs) && return Bottom
    array_builtin_common_errorcheck(boundscheck, ary, idxs) || return Bottom
    return array_elmtype(ary)
end
add_tfunc(arrayref, 3, INT_INF, arrayref_tfunc, 20)
add_tfunc(const_arrayref, 3, INT_INF, arrayref_tfunc, 20)

@nospecs function arrayset_tfunc(𝕃::AbstractLattice, boundscheck, ary, item, idxs...)
    hasintersect(widenconst(item), _arrayref_tfunc(𝕃, boundscheck, ary, idxs)) || return Bottom
    return ary
end
add_tfunc(arrayset, 4, INT_INF, arrayset_tfunc, 20)

@nospecs function array_builtin_common_errorcheck(boundscheck, ary, @nospecialize idxs::Tuple)
    hasintersect(widenconst(boundscheck), Bool) || return false
    hasintersect(widenconst(ary), Array) || return false
    for i = 1:length(idxs)
        idx = getfield(idxs, i)
        idx = isvarargtype(idx) ? unwrapva(idx) : widenconst(idx)
        hasintersect(idx, Int) || return false
    end
    return true
end

function array_elmtype(@nospecialize ary)
    a = widenconst(ary)
    if !has_free_typevars(a) && a <: Array
        a0 = a
        if isa(a, UnionAll)
            a = unwrap_unionall(a0)
        end
        if isa(a, DataType)
            T = a.parameters[1]
            valid_as_lattice(T) || return Bottom
            return rewrap_unionall(T, a0)
        end
    end
    return Any
end

@nospecs function opaque_closure_tfunc(𝕃::AbstractLattice, arg, lb, ub, source, env::Vector{Any}, linfo::MethodInstance)
    argt, argt_exact = instanceof_tfunc(arg)
    lbt, lb_exact = instanceof_tfunc(lb)
    if !lb_exact
        lbt = Union{}
    end

    ubt, ub_exact = instanceof_tfunc(ub)

    t = (argt_exact ? Core.OpaqueClosure{argt, T} : Core.OpaqueClosure{<:argt, T}) where T
    t = lbt == ubt ? t{ubt} : (t{T} where lbt <: T <: ubt)

    (isa(source, Const) && isa(source.val, Method)) || return t

    return PartialOpaque(t, tuple_tfunc(𝕃, env), linfo, source.val)
end

# whether getindex for the elements can potentially throw UndefRef
function array_type_undefable(@nospecialize(arytype))
    if isa(arytype, Union)
        return array_type_undefable(arytype.a) || array_type_undefable(arytype.b)
    elseif isa(arytype, UnionAll)
        return true
    else
        elmtype = (arytype::DataType).parameters[1]
        return !(elmtype isa Type && (isbitstype(elmtype) || isbitsunion(elmtype)))
    end
end

function array_builtin_common_nothrow(argtypes::Vector{Any}, first_idx_idx::Int, isarrayref::Bool)
    length(argtypes) >= 4 || return false
    boundscheck = argtypes[1]
    arytype = argtypes[2]
    array_builtin_common_typecheck(boundscheck, arytype, argtypes, first_idx_idx) || return false
    if isarrayref
        # If we could potentially throw undef ref errors, bail out now.
        arytype = widenconst(arytype)
        array_type_undefable(arytype) && return false
    end
    # If we have @inbounds (first argument is false), we're allowed to assume
    # we don't throw bounds errors.
    if isa(boundscheck, Const)
        boundscheck.val::Bool || return true
    end
    # Else we can't really say anything here
    # TODO: In the future we may be able to track the shapes of arrays though
    # inference.
    return false
end

@nospecs function array_builtin_common_typecheck(boundscheck, arytype,
    argtypes::Vector{Any}, first_idx_idx::Int)
    (boundscheck ⊑ Bool && arytype ⊑ Array) || return false
    for i = first_idx_idx:length(argtypes)
        argtypes[i] ⊑ Int || return false
    end
    return true
end

@nospecs function arrayset_typecheck(arytype, elmtype)
    # Check that we can determine the element type
    arytype = widenconst(arytype)
    isa(arytype, DataType) || return false
    elmtype_expected = arytype.parameters[1]
    isa(elmtype_expected, Type) || return false
    # Check that the element type is compatible with the element we're assigning
    elmtype ⊑ elmtype_expected || return false
    return true
end

# Query whether the given builtin is guaranteed not to throw given the argtypes
@nospecs function _builtin_nothrow(𝕃::AbstractLattice, f, argtypes::Vector{Any}, rt)
    ⊑ = Core.Compiler.:⊑(𝕃)
    if f === arrayset
        array_builtin_common_nothrow(argtypes, 4, #=isarrayref=#false) || return false
        # Additionally check element type compatibility
        return arrayset_typecheck(argtypes[2], argtypes[3])
    elseif f === arrayref || f === const_arrayref
<<<<<<< HEAD
        return array_builtin_common_nothrow(argtypes, 3)
    elseif f === Core.bufset
        buffer_builtin_common_nothrow(argtypes, 4) || return false
        # Additionally check element type compatibility
        return arrayset_typecheck(argtypes[2], argtypes[3])
    elseif f === Core.bufref
        return buffer_builtin_common_nothrow(argtypes, 3)
=======
        return array_builtin_common_nothrow(argtypes, 3, #=isarrayref=#true)
>>>>>>> 84906d93
    elseif f === Core._expr
        length(argtypes) >= 1 || return false
        return argtypes[1] ⊑ Symbol
    end

    # These builtins are not-vararg, so if we have varars, here, we can't guarantee
    # the correct number of arguments.
    na = length(argtypes)
    (na ≠ 0 && isvarargtype(argtypes[end])) && return false
    if f === arraysize
        na == 2 || return false
        return arraysize_nothrow(argtypes[1], argtypes[2])
    elseif f === Core.bufferlen
        (na == 1 && ((argtypes[1] ⊑ Buffer) || (argtypes[1] ⊑ DynamicBuffer))) || return false
    elseif f === Core._typevar
        na == 3 || return false
        return typevar_nothrow(𝕃, argtypes[1], argtypes[2], argtypes[3])
    elseif f === invoke
        return false
    elseif f === getfield
        return getfield_nothrow(𝕃, ArgInfo(nothing, Any[Const(f), argtypes...]))
    elseif f === setfield!
        if na == 3
            return setfield!_nothrow(𝕃, argtypes[1], argtypes[2], argtypes[3])
        elseif na == 4
            return setfield!_nothrow(𝕃, argtypes[1], argtypes[2], argtypes[3], argtypes[4])
        end
        return false
    elseif f === fieldtype
        na == 2 || return false
        return fieldtype_nothrow(𝕃, argtypes[1], argtypes[2])
    elseif f === apply_type
        return apply_type_nothrow(𝕃, argtypes, rt)
    elseif f === isa
        na == 2 || return false
        return isa_nothrow(𝕃, nothing, argtypes[2])
    elseif f === (<:)
        na == 2 || return false
        return subtype_nothrow(𝕃, argtypes[1], argtypes[2])
    elseif f === UnionAll
        return na == 2 && (argtypes[1] ⊑ TypeVar && argtypes[2] ⊑ Type)
    elseif f === isdefined
        return isdefined_nothrow(𝕃, argtypes)
    elseif f === Core.sizeof
        na == 1 || return false
        return sizeof_nothrow(argtypes[1])
    elseif f === Core.ifelse
        na == 3 || return false
        return ifelse_nothrow(𝕃, argtypes[1], nothing, nothing)
    elseif f === typeassert
        na == 2 || return false
        return typeassert_nothrow(𝕃, argtypes[1], argtypes[2])
    elseif f === getglobal
        if na == 2
            return getglobal_nothrow(argtypes[1], argtypes[2])
        elseif na == 3
            return getglobal_nothrow(argtypes[1], argtypes[2], argtypes[3])
        end
        return false
    elseif f === setglobal!
        if na == 3
            return setglobal!_nothrow(argtypes[1], argtypes[2], argtypes[3])
        elseif na == 4
            return setglobal!_nothrow(argtypes[1], argtypes[2], argtypes[3], argtypes[4])
        end
        return false
    elseif f === Core.get_binding_type
        na == 2 || return false
        return get_binding_type_nothrow(𝕃, argtypes[1], argtypes[2])
    elseif f === donotdelete
        return true
    elseif f === Core.finalizer
        2 <= na <= 4 || return false
        # Core.finalizer does no error checking - that's done in Base.finalizer
        return true
    elseif f === Core.compilerbarrier
        na == 2 || return false
        return compilerbarrier_nothrow(argtypes[1], nothing)
    end
    return false
end

# known to be always effect-free (in particular nothrow)
<<<<<<< HEAD
const _PURE_BUILTINS = Any[tuple, svec, ===, typeof, nfields, applicable]

# known to be effect-free (but not necessarily nothrow)
const _EFFECT_FREE_BUILTINS = [
    fieldtype, apply_type, isa, UnionAll,
    getfield, arrayref, const_arrayref, Core.bufref, isdefined, Core.sizeof,
    Core.ifelse, Core._typevar, (<:),
    typeassert, throw, arraysize, Core.bufferlen, getglobal, compilerbarrier
=======
const _PURE_BUILTINS = Any[
    tuple,
    svec,
    ===,
    typeof,
    nfields,
>>>>>>> 84906d93
]

const _CONSISTENT_BUILTINS = Any[
    tuple, # Tuple is immutable, thus tuples of egal arguments are egal
    svec,  # SimpleVector is immutable, thus svecs of egal arguments are egal
    ===,
    typeof,
    nfields,
    fieldtype,
    apply_type,
    isa,
    UnionAll,
    Core.sizeof,
    Core.ifelse,
    (<:),
    typeassert,
    throw,
    setfield!,
]

# known to be effect-free (but not necessarily nothrow)
const _EFFECT_FREE_BUILTINS = [
    fieldtype,
    apply_type,
    isa,
    UnionAll,
    getfield,
    arrayref,
    arraysize,
    const_arrayref,
    isdefined,
    Core.sizeof,
    Core.ifelse,
    Core._typevar,
    (<:),
    typeassert,
    throw,
    getglobal,
    compilerbarrier,
]

const _INACCESSIBLEMEM_BUILTINS = Any[
    (<:),
    (===),
    apply_type,
<<<<<<< HEAD
    arraysize,
    Core.bufferlen,
=======
>>>>>>> 84906d93
    Core.ifelse,
    Core.sizeof,
    svec,
    fieldtype,
    isa,
    isdefined,
    nfields,
    throw,
    tuple,
    typeassert,
    typeof,
    compilerbarrier,
    Core._typevar
]

const _ARGMEM_BUILTINS = Any[
    arrayref,
    arrayset,
<<<<<<< HEAD
    Core.bufref,
    Core.bufset,
=======
    arraysize,
>>>>>>> 84906d93
    modifyfield!,
    replacefield!,
    setfield!,
    swapfield!,
]

const _INCONSISTENT_INTRINSICS = Any[
    Intrinsics.pointerref,      # this one is volatile
<<<<<<< HEAD
    Intrinsics.arraylen,        # this one is volatile
    #Intrinsics.bufferlen,       # Buffer is mutable but it's length is fixed, but DynamicBuffer does not have fixed length.
=======
    Intrinsics.sqrt_llvm_fast,  # this one may differ at runtime (by a few ulps)
>>>>>>> 84906d93
    Intrinsics.have_fma,        # this one depends on the runtime environment
    Intrinsics.cglobal,         # cglobal lookup answer changes at runtime
    # ... and list fastmath intrinsics:
    # join(string.("Intrinsics.", sort(filter(endswith("_fast")∘string, names(Core.Intrinsics)))), ",\n")
    Intrinsics.add_float_fast,
    Intrinsics.div_float_fast,
    Intrinsics.eq_float_fast,
    Intrinsics.le_float_fast,
    Intrinsics.lt_float_fast,
    Intrinsics.mul_float_fast,
    Intrinsics.ne_float_fast,
    Intrinsics.neg_float_fast,
    Intrinsics.sqrt_llvm_fast,
    Intrinsics.sub_float_fast,
    # TODO needs to revive #31193 to mark this as inconsistent to be accurate
    # while preserving the currently optimizations for many math operations
    # Intrinsics.muladd_float,    # this is not interprocedurally consistent
]

const _SPECIAL_BUILTINS = Any[
    Core._apply_iterate,
]

function isdefined_effects(𝕃::AbstractLattice, argtypes::Vector{Any})
    # consistent if the first arg is immutable
    na = length(argtypes)
    2 ≤ na ≤ 3 || return EFFECTS_THROWS
    obj, sym = argtypes
    wobj = unwrapva(obj)
    consistent = CONSISTENT_IF_INACCESSIBLEMEMONLY
    if is_immutable_argtype(wobj)
        consistent = ALWAYS_TRUE
    else
        # Bindings/fields are not allowed to transition from defined to undefined, so even
        # if the object is not immutable, we can prove `:consistent`-cy if it is defined:
        if isa(wobj, Const) && isa(sym, Const)
            objval = wobj.val
            symval = sym.val
            if isa(objval, Module)
                if isa(symval, Symbol) && isdefined(objval, symval)
                    consistent = ALWAYS_TRUE
                end
            elseif (isa(symval, Symbol) || isa(symval, Int)) && isdefined(objval, symval)
                consistent = ALWAYS_TRUE
            end
        end
    end
    nothrow = isdefined_nothrow(𝕃, argtypes)
    if hasintersect(widenconst(wobj), Module)
        inaccessiblememonly = ALWAYS_FALSE
    elseif is_mutation_free_argtype(wobj)
        inaccessiblememonly = ALWAYS_TRUE
    else
        inaccessiblememonly = INACCESSIBLEMEM_OR_ARGMEMONLY
    end
    return Effects(EFFECTS_TOTAL; consistent, nothrow, inaccessiblememonly)
end

function getfield_effects(𝕃::AbstractLattice, arginfo::ArgInfo, @nospecialize(rt))
    (;argtypes) = arginfo
    # consistent if the argtype is immutable
    length(argtypes) < 3 && return EFFECTS_THROWS
    obj = argtypes[2]
    isvarargtype(obj) && return Effects(EFFECTS_THROWS; consistent=ALWAYS_FALSE)
    consistent = (is_immutable_argtype(obj) || is_mutation_free_argtype(obj)) ?
        ALWAYS_TRUE : CONSISTENT_IF_INACCESSIBLEMEMONLY
    # access to `isbitstype`-field initialized with undefined value leads to undefined behavior
    # so should taint `:consistent`-cy while access to uninitialized non-`isbitstype` field
    # throws `UndefRefError` so doesn't need to taint it
    # NOTE `getfield_notundefined` conservatively checks if this field is never initialized
    # with undefined value so that we don't taint `:consistent`-cy too aggressively here
    if !(length(argtypes) ≥ 3 && getfield_notundefined(obj, argtypes[3]))
        consistent = ALWAYS_FALSE
    end
    bcheck = getfield_boundscheck(arginfo)
    nothrow = getfield_nothrow(𝕃, arginfo, bcheck)
    if !nothrow
        if !(bcheck === :on || bcheck === :boundscheck)
            # If we cannot independently prove inboundsness, taint consistency.
            # The inbounds-ness assertion requires dynamic reachability, while
            # :consistent needs to be true for all input values.
            # However, as a special exception, we do allow literal `:boundscheck`.
            # `:consistent`-cy will be tainted in any caller using `@inbounds` based
            # on the `:noinbounds` effect.
            # N.B. We do not taint for `--check-bounds=no` here. That is handled
            # in concrete evaluation.
            consistent = ALWAYS_FALSE
        end
    end
    if hasintersect(widenconst(obj), Module)
        inaccessiblememonly = getglobal_effects(argtypes[2:end], rt).inaccessiblememonly
    elseif is_mutation_free_argtype(obj)
        inaccessiblememonly = ALWAYS_TRUE
    else
        inaccessiblememonly = INACCESSIBLEMEM_OR_ARGMEMONLY
    end
    return Effects(EFFECTS_TOTAL; consistent, nothrow, inaccessiblememonly)
end

function getglobal_effects(argtypes::Vector{Any}, @nospecialize(rt))
    consistent = inaccessiblememonly = ALWAYS_FALSE
    nothrow = false
    if length(argtypes) ≥ 2
        M, s = argtypes[1], argtypes[2]
        if getglobal_nothrow(M, s)
            nothrow = true
            # typeasserts below are already checked in `getglobal_nothrow`
            Mval, sval = (M::Const).val::Module, (s::Const).val::Symbol
            if isconst(Mval, sval)
                consistent = ALWAYS_TRUE
                if is_mutation_free_argtype(rt)
                    inaccessiblememonly = ALWAYS_TRUE
                end
            end
        end
    end
    return Effects(EFFECTS_TOTAL; consistent, nothrow, inaccessiblememonly)
end

function builtin_effects(𝕃::AbstractLattice, @nospecialize(f::Builtin), arginfo::ArgInfo, @nospecialize(rt))
    if isa(f, IntrinsicFunction)
        return intrinsic_effects(f, arginfo.argtypes[2:end])
    end

    @assert !contains_is(_SPECIAL_BUILTINS, f)

    if f === getfield
        return getfield_effects(𝕃, arginfo, rt)
    end
    argtypes = arginfo.argtypes[2:end]

    if f === isdefined
        return isdefined_effects(𝕃, argtypes)
    elseif f === Core.bufferlen
        length(argtypes) == 1 || return EFFECTS_THROWS
        consistent = (unwrap_unionall(widenconst(argtypes[end])) <: DynamicBuffer) ? ALWAYS_FALSE : ALWAYS_TRUE
        return Effects(EFFECTS_TOTAL; consistent)
    elseif f === getglobal
        return getglobal_effects(argtypes, rt)
    elseif f === Core.get_binding_type
        length(argtypes) == 2 || return EFFECTS_THROWS
        effect_free = get_binding_type_effect_free(argtypes[1], argtypes[2]) ? ALWAYS_TRUE : ALWAYS_FALSE
        return Effects(EFFECTS_TOTAL; effect_free)
    else
<<<<<<< HEAD
        consistent = contains_is(_CONSISTENT_BUILTINS, f) ? ALWAYS_TRUE :
            (f === Core._typevar) ? CONSISTENT_IF_NOTRETURNED : ALWAYS_FALSE
        if f === setfield! || f === arrayset || f === Core.bufset
=======
        if contains_is(_CONSISTENT_BUILTINS, f)
            consistent = ALWAYS_TRUE
        elseif f === arrayref || f === arrayset || f === arraysize
            consistent = CONSISTENT_IF_INACCESSIBLEMEMONLY
        elseif f === Core._typevar
            consistent = CONSISTENT_IF_NOTRETURNED
        else
            consistent = ALWAYS_FALSE
        end
        if f === setfield! || f === arrayset
>>>>>>> 84906d93
            effect_free = EFFECT_FREE_IF_INACCESSIBLEMEMONLY
        elseif contains_is(_EFFECT_FREE_BUILTINS, f) || contains_is(_PURE_BUILTINS, f)
            effect_free = ALWAYS_TRUE
        else
            effect_free = ALWAYS_FALSE
        end
        nothrow = (isempty(argtypes) || !isvarargtype(argtypes[end])) && builtin_nothrow(𝕃, f, argtypes, rt)
        if contains_is(_INACCESSIBLEMEM_BUILTINS, f)
            inaccessiblememonly = ALWAYS_TRUE
        elseif contains_is(_ARGMEM_BUILTINS, f)
            inaccessiblememonly = INACCESSIBLEMEM_OR_ARGMEMONLY
        else
            inaccessiblememonly = ALWAYS_FALSE
        end
        return Effects(EFFECTS_TOTAL; consistent, effect_free, nothrow, inaccessiblememonly)
    end
end

function builtin_nothrow(𝕃::AbstractLattice, @nospecialize(f), argtypes::Vector{Any}, @nospecialize(rt))
    rt === Bottom && return false
    contains_is(_PURE_BUILTINS, f) && return true
    return _builtin_nothrow(𝕃, f, argtypes, rt)
end

function builtin_tfunction(interp::AbstractInterpreter, @nospecialize(f), argtypes::Vector{Any},
                           sv::Union{AbsIntState, Nothing})
    𝕃ᵢ = typeinf_lattice(interp)
    if f === tuple
        return tuple_tfunc(𝕃ᵢ, argtypes)
    elseif isa(f, IntrinsicFunction)
        if is_pure_intrinsic_infer(f) && all(@nospecialize(a) -> isa(a, Const), argtypes)
            argvals = anymap(@nospecialize(a) -> (a::Const).val, argtypes)
            try
                return Const(f(argvals...))
            catch
            end
        end
        iidx = Int(reinterpret(Int32, f::IntrinsicFunction)) + 1
        if iidx < 0 || iidx > length(T_IFUNC)
            # invalid intrinsic
            return Any
        end
        tf = T_IFUNC[iidx]
    else
        fidx = find_tfunc(f)
        if fidx === nothing
            # unknown/unhandled builtin function
            return Any
        end
        tf = T_FFUNC_VAL[fidx]
    end
    tf = tf::Tuple{Int, Int, Any}
    if !isempty(argtypes) && isvarargtype(argtypes[end])
        if length(argtypes) - 1 > tf[2]
            # definitely too many arguments
            return Bottom
        end
        if length(argtypes) - 1 == tf[2]
            argtypes = argtypes[1:end-1]
        else
            vatype = argtypes[end]::TypeofVararg
            argtypes = argtypes[1:end-1]
            while length(argtypes) < tf[1]
                push!(argtypes, unwrapva(vatype))
            end
            if length(argtypes) < tf[2]
                push!(argtypes, unconstrain_vararg_length(vatype))
            end
        end
    elseif !(tf[1] <= length(argtypes) <= tf[2])
        # wrong # of args
        return Bottom
    end
    return tf[3](𝕃ᵢ, argtypes...)
end

# Query whether the given intrinsic is nothrow

_iszero(@nospecialize x) = x === Intrinsics.xor_int(x, x)
_isneg1(@nospecialize x) = _iszero(Intrinsics.not_int(x))
_istypemin(@nospecialize x) = !_iszero(x) && Intrinsics.neg_int(x) === x

function intrinsic_nothrow(f::IntrinsicFunction, argtypes::Vector{Any})
    # First check that we have the correct number of arguments
    iidx = Int(reinterpret(Int32, f::IntrinsicFunction)) + 1
    if iidx < 1 || iidx > length(T_IFUNC)
        # invalid intrinsic
        return false
    end
    tf = T_IFUNC[iidx]
    tf = tf::Tuple{Int, Int, Any}
    if !(tf[1] <= length(argtypes) <= tf[2])
        # wrong # of args
        return false
    end
    # TODO: We could do better for cglobal
    f === Intrinsics.cglobal && return false
    # TODO: We can't know for sure, but the user should have a way to assert
    # that it won't
    f === Intrinsics.llvmcall && return false
    if f === Intrinsics.checked_udiv_int || f === Intrinsics.checked_urem_int || f === Intrinsics.checked_srem_int || f === Intrinsics.checked_sdiv_int
        # Nothrow as long as the second argument is guaranteed not to be zero
        arg2 = argtypes[2]
        isa(arg2, Const) || return false
        arg1 = argtypes[1]
        warg1 = widenconst(arg1)
        warg2 = widenconst(arg2)
        (warg1 === warg2 && isprimitivetype(warg1)) || return false
        den_val = arg2.val
        _iszero(den_val) && return false
        f !== Intrinsics.checked_sdiv_int && return true
        # Nothrow as long as we additionally don't do typemin(T)/-1
        return !_isneg1(den_val) || (isa(arg1, Const) && !_istypemin(arg1.val))
    end
    if f === Intrinsics.pointerref
        # Nothrow as long as the types are ok. N.B.: dereferencability is not
        # modeled here, but can cause errors (e.g. ReadOnlyMemoryError). We follow LLVM here
        # in that it is legal to remove unused non-volatile loads.
        length(argtypes) == 3 || return false
        return argtypes[1] ⊑ Ptr && argtypes[2] ⊑ Int && argtypes[3] ⊑ Int
    end
    if f === Intrinsics.pointerset
        eT = pointer_eltype(argtypes[1])
        isprimitivetype(eT) || return false
        return argtypes[2] ⊑ eT && argtypes[3] ⊑ Int && argtypes[4] ⊑ Int
    end
    if f === Intrinsics.arraylen
        return argtypes[1] ⊑ Array
    end
    if f === Intrinsics.bufferlen
        return (argtypes[1] ⊑ Buffer || argtypes[1] ⊑ DynamicBuffer)
    end
    if f === Intrinsics.bitcast
        ty, isexact, isconcrete = instanceof_tfunc(argtypes[1])
        xty = widenconst(argtypes[2])
        return isconcrete && isprimitivetype(ty) && isprimitivetype(xty) && Core.sizeof(ty) === Core.sizeof(xty)
    end
    if f in (Intrinsics.sext_int, Intrinsics.zext_int, Intrinsics.trunc_int,
             Intrinsics.fptoui, Intrinsics.fptosi, Intrinsics.uitofp,
             Intrinsics.sitofp, Intrinsics.fptrunc, Intrinsics.fpext)
        # If !isconcrete, `ty` may be Union{} at runtime even if we have
        # isprimitivetype(ty).
        ty, isexact, isconcrete = instanceof_tfunc(argtypes[1])
        xty = widenconst(argtypes[2])
        return isconcrete && isprimitivetype(ty) && isprimitivetype(xty)
    end
    if f === Intrinsics.have_fma
        ty, isexact, isconcrete = instanceof_tfunc(argtypes[1])
        return isconcrete && isprimitivetype(ty)
    end
    # The remaining intrinsics are math/bits/comparison intrinsics. They work on all
    # primitive types of the same type.
    isshift = f === shl_int || f === lshr_int || f === ashr_int
    argtype1 = widenconst(argtypes[1])
    isprimitivetype(argtype1) || return false
    for i = 2:length(argtypes)
        argtype = widenconst(argtypes[i])
        if isshift ? !isprimitivetype(argtype) : argtype !== argtype1
            return false
        end
    end
    return true
end

# whether `f` is pure for inference
function is_pure_intrinsic_infer(f::IntrinsicFunction)
    return !(f === Intrinsics.pointerref || # this one is volatile
             f === Intrinsics.pointerset || # this one is never effect-free
             f === Intrinsics.llvmcall ||   # this one is never effect-free
             f === Intrinsics.arraylen ||   # this one is volatile
             f === Intrinsics.bufferlen ||
             f === Intrinsics.sqrt_llvm_fast ||  # this one may differ at runtime (by a few ulps)
             f === Intrinsics.have_fma ||  # this one depends on the runtime environment
             f === Intrinsics.cglobal)  # cglobal lookup answer changes at runtime
end

# whether `f` is effect free if nothrow
function intrinsic_effect_free_if_nothrow(@nospecialize f)
    return f === Intrinsics.pointerref ||
           f === Intrinsics.have_fma ||
           is_pure_intrinsic_infer(f)
end

function intrinsic_effects(f::IntrinsicFunction, argtypes::Vector{Any})
    if f === Intrinsics.llvmcall
        # llvmcall can do arbitrary things
        return Effects()
    end

    if contains_is(_INCONSISTENT_INTRINSICS, f)
        consistent = ALWAYS_FALSE
    elseif f === arraylen
        consistent = CONSISTENT_IF_INACCESSIBLEMEMONLY
    else
        consistent = ALWAYS_TRUE
    end
    effect_free = !(f === Intrinsics.pointerset) ? ALWAYS_TRUE : ALWAYS_FALSE
    nothrow = (isempty(argtypes) || !isvarargtype(argtypes[end])) && intrinsic_nothrow(f, argtypes)
    if f === arraylen
        inaccessiblememonly = INACCESSIBLEMEM_OR_ARGMEMONLY
    else
        inaccessiblememonly = ALWAYS_TRUE
    end
    return Effects(EFFECTS_TOTAL; consistent, effect_free, nothrow, inaccessiblememonly)
end

# TODO: this function is a very buggy and poor model of the return_type function
# since abstract_call_gf_by_type is a very inaccurate model of _method and of typeinf_type,
# while this assumes that it is an absolutely precise and accurate and exact model of both
function return_type_tfunc(interp::AbstractInterpreter, argtypes::Vector{Any}, si::StmtInfo, sv::AbsIntState)
    if length(argtypes) == 3
        tt = widenslotwrapper(argtypes[3])
        if isa(tt, Const) || (isType(tt) && !has_free_typevars(tt))
            aft = widenslotwrapper(argtypes[2])
            if isa(aft, Const) || (isType(aft) && !has_free_typevars(aft)) ||
                   (isconcretetype(aft) && !(aft <: Builtin))
                af_argtype = isa(tt, Const) ? tt.val : (tt::DataType).parameters[1]
                if isa(af_argtype, DataType) && af_argtype <: Tuple
                    argtypes_vec = Any[aft, af_argtype.parameters...]
                    if contains_is(argtypes_vec, Union{})
                        return CallMeta(Const(Union{}), EFFECTS_TOTAL, NoCallInfo())
                    end
                    #
                    # Run the abstract_call without restricting abstract call
                    # sites. Otherwise, our behavior model of abstract_call
                    # below will be wrong.
                    if isa(sv, InferenceState)
                        old_restrict = sv.restrict_abstract_call_sites
                        sv.restrict_abstract_call_sites = false
                        call = abstract_call(interp, ArgInfo(nothing, argtypes_vec), si, sv, -1)
                        sv.restrict_abstract_call_sites = old_restrict
                    else
                        call = abstract_call(interp, ArgInfo(nothing, argtypes_vec), si, sv, -1)
                    end
                    info = verbose_stmt_info(interp) ? MethodResultPure(ReturnTypeCallInfo(call.info)) : MethodResultPure()
                    rt = widenslotwrapper(call.rt)
                    if isa(rt, Const)
                        # output was computed to be constant
                        return CallMeta(Const(typeof(rt.val)), EFFECTS_TOTAL, info)
                    end
                    rt = widenconst(rt)
                    if rt === Bottom || (isconcretetype(rt) && !iskindtype(rt))
                        # output cannot be improved so it is known for certain
                        return CallMeta(Const(rt), EFFECTS_TOTAL, info)
                    elseif isa(sv, InferenceState) && !isempty(sv.pclimitations)
                        # conservatively express uncertainty of this result
                        # in two ways: both as being a subtype of this, and
                        # because of LimitedAccuracy causes
                        return CallMeta(Type{<:rt}, EFFECTS_TOTAL, info)
                    elseif (isa(tt, Const) || isconstType(tt)) &&
                        (isa(aft, Const) || isconstType(aft))
                        # input arguments were known for certain
                        # XXX: this doesn't imply we know anything about rt
                        return CallMeta(Const(rt), EFFECTS_TOTAL, info)
                    elseif isType(rt)
                        return CallMeta(Type{rt}, EFFECTS_TOTAL, info)
                    else
                        return CallMeta(Type{<:rt}, EFFECTS_TOTAL, info)
                    end
                end
            end
        end
    end
    return CallMeta(Type, EFFECTS_THROWS, NoCallInfo())
end

# a simplified model of abstract_call_gf_by_type for applicable
function abstract_applicable(interp::AbstractInterpreter, argtypes::Vector{Any},
                             sv::AbsIntState, max_methods::Int)
    length(argtypes) < 2 && return CallMeta(Union{}, EFFECTS_UNKNOWN, NoCallInfo())
    isvarargtype(argtypes[2]) && return CallMeta(Bool, EFFECTS_UNKNOWN, NoCallInfo())
    argtypes = argtypes[2:end]
    atype = argtypes_to_type(argtypes)
    matches = find_matching_methods(typeinf_lattice(interp), argtypes, atype, method_table(interp),
        InferenceParams(interp).max_union_splitting, max_methods)
    if isa(matches, FailedMethodMatch)
        rt = Bool # too many matches to analyze
    else
        (; valid_worlds, applicable) = matches
        update_valid_age!(sv, valid_worlds)

        # also need an edge to the method table in case something gets
        # added that did not intersect with any existing method
        if isa(matches, MethodMatches)
            matches.fullmatch || add_mt_backedge!(sv, matches.mt, atype)
        else
            for (thisfullmatch, mt) in zip(matches.fullmatches, matches.mts)
                thisfullmatch || add_mt_backedge!(sv, mt, atype)
            end
        end

        napplicable = length(applicable)
        if napplicable == 0
            rt = Const(false) # never any matches
        else
            rt = Const(true) # has applicable matches
            for i in 1:napplicable
                match = applicable[i]::MethodMatch
                edge = specialize_method(match)::MethodInstance
                add_backedge!(sv, edge)
            end

            if isa(matches, MethodMatches) ? (!matches.fullmatch || any_ambig(matches)) :
                    (!all(matches.fullmatches) || any_ambig(matches))
                # Account for the fact that we may encounter a MethodError with a non-covered or ambiguous signature.
                rt = Bool
            end
        end
    end
    return CallMeta(rt, EFFECTS_TOTAL, NoCallInfo())
end
add_tfunc(applicable, 1, INT_INF, @nospecs((𝕃::AbstractLattice, f, args...)->Bool), 40)

# a simplified model of abstract_invoke for Core._hasmethod
function _hasmethod_tfunc(interp::AbstractInterpreter, argtypes::Vector{Any}, sv::AbsIntState)
    if length(argtypes) == 3 && !isvarargtype(argtypes[3])
        ft′ = argtype_by_index(argtypes, 2)
        ft = widenconst(ft′)
        ft === Bottom && return CallMeta(Bool, EFFECTS_THROWS, NoCallInfo())
        typeidx = 3
    elseif length(argtypes) == 2 && !isvarargtype(argtypes[2])
        typeidx = 2
    else
        return CallMeta(Any, Effects(), NoCallInfo())
    end
    (types, isexact, isconcrete, istype) = instanceof_tfunc(argtype_by_index(argtypes, typeidx))
    isexact || return CallMeta(Bool, Effects(), NoCallInfo())
    unwrapped = unwrap_unionall(types)
    if types === Bottom || !(unwrapped isa DataType) || unwrapped.name !== Tuple.name
        return CallMeta(Bool, EFFECTS_THROWS, NoCallInfo())
    end
    if typeidx == 3
        isdispatchelem(ft) || return CallMeta(Bool, Effects(), NoCallInfo()) # check that we might not have a subtype of `ft` at runtime, before doing supertype lookup below
        types = rewrap_unionall(Tuple{ft, unwrapped.parameters...}, types)::Type
    end
    mt = ccall(:jl_method_table_for, Any, (Any,), types)
    if !isa(mt, MethodTable)
        return CallMeta(Bool, EFFECTS_THROWS, NoCallInfo())
    end
    match, valid_worlds, overlayed = findsup(types, method_table(interp))
    update_valid_age!(sv, valid_worlds)
    if match === nothing
        rt = Const(false)
        add_mt_backedge!(sv, mt, types) # this should actually be an invoke-type backedge
    else
        rt = Const(true)
        edge = specialize_method(match)::MethodInstance
        add_invoke_backedge!(sv, types, edge)
    end
    return CallMeta(rt, EFFECTS_TOTAL, NoCallInfo())
end


# N.B.: typename maps type equivalence classes to a single value
function typename_static(@nospecialize(t))
    t isa Const && return _typename(t.val)
    t isa Conditional && return Bool.name
    t = unwrap_unionall(widenconst(t))
    return isType(t) ? _typename(t.parameters[1]) : Core.TypeName
end

function global_order_nothrow(@nospecialize(o), loading::Bool, storing::Bool)
    o isa Const || return false
    sym = o.val
    if sym isa Symbol
        order = get_atomic_order(sym, loading, storing)
        return order !== MEMORY_ORDER_INVALID && order !== MEMORY_ORDER_NOTATOMIC
    end
    return false
end
@nospecs function getglobal_nothrow(M, s, o)
    global_order_nothrow(o, #=loading=#true, #=storing=#false) || return false
    return getglobal_nothrow(M, s)
end
@nospecs function getglobal_nothrow(M, s)
    if M isa Const && s isa Const
        M, s = M.val, s.val
        if M isa Module && s isa Symbol
            return isdefined(M, s)
        end
    end
    return false
end
@nospecs function getglobal_tfunc(𝕃::AbstractLattice, M, s, order=Symbol)
    if M isa Const && s isa Const
        M, s = M.val, s.val
        if M isa Module && s isa Symbol
            return abstract_eval_global(M, s)
        end
        return Bottom
    elseif !(hasintersect(widenconst(M), Module) && hasintersect(widenconst(s), Symbol))
        return Bottom
    end
    return Any
end
@nospecs function setglobal!_tfunc(𝕃::AbstractLattice, M, s, v, order=Symbol)
    if !(hasintersect(widenconst(M), Module) && hasintersect(widenconst(s), Symbol))
        return Bottom
    end
    return v
end
add_tfunc(getglobal, 2, 3, getglobal_tfunc, 1)
add_tfunc(setglobal!, 3, 4, setglobal!_tfunc, 3)
@nospecs function setglobal!_nothrow(M, s, newty, o)
    global_order_nothrow(o, #=loading=#false, #=storing=#true) || return false
    return setglobal!_nothrow(M, s, newty)
end
@nospecs function setglobal!_nothrow(M, s, newty)
    if M isa Const && s isa Const
        M, s = M.val, s.val
        if isa(M, Module) && isa(s, Symbol)
            return global_assignment_nothrow(M, s, newty)
        end
    end
    return false
end

function global_assignment_nothrow(M::Module, s::Symbol, @nospecialize(newty))
    if isdefined(M, s) && !isconst(M, s)
        ty = ccall(:jl_get_binding_type, Any, (Any, Any), M, s)
        return ty === nothing || newty ⊑ ty
    end
    return false
end

@nospecs function get_binding_type_effect_free(M, s)
    if M isa Const && s isa Const
        M, s = M.val, s.val
        if M isa Module && s isa Symbol
            return ccall(:jl_get_binding_type, Any, (Any, Any), M, s) !== nothing
        end
    end
    return false
end
@nospecs function get_binding_type_tfunc(𝕃::AbstractLattice, M, s)
    if get_binding_type_effect_free(M, s)
        return Const(Core.get_binding_type((M::Const).val, (s::Const).val))
    end
    return Type
end
add_tfunc(Core.get_binding_type, 2, 2, get_binding_type_tfunc, 0)

@nospecs function get_binding_type_nothrow(𝕃::AbstractLattice, M, s)
    ⊑ = Core.Compiler.:⊑(𝕃)
    return M ⊑ Module && s ⊑ Symbol
end

# foreigncall
# ===========

# N.B. the `abstract_eval` callback below allows us to use these queries
# both during abstract interpret and optimization

const FOREIGNCALL_ARG_START = 6

function foreigncall_effects(@specialize(abstract_eval), e::Expr)
    args = e.args
    name = args[1]
    isa(name, QuoteNode) && (name = name.value)
    isa(name, Symbol) || return EFFECTS_UNKNOWN
    if name === :jl_new_buffer
        return new_buffer_effects(abstract_eval, args)
    else
        ndims = alloc_array_ndims(name)
        if ndims !== nothing
            if ndims ≠ 0
                return alloc_array_effects(abstract_eval, args, ndims)
            else
                return new_array_effects(abstract_eval, args)
            end
        end
        return EFFECTS_UNKNOWN
    end
<<<<<<< HEAD
end

function new_buffer_effects(@specialize(abstract_eval), args::Vector{Any})
    nothrow = new_buffer_nothrow(abstract_eval, args)
    return Effects(EFFECTS_TOTAL; consistent=CONSISTENT_IF_NOTRETURNED, nothrow)
end
function new_buffer_nothrow(@specialize(abstract_eval), args::Vector{Any})
    length(args) ≥ 1 + FOREIGNCALL_ARG_START || return false
    buftype = instanceof_tfunc(abstract_eval(args[FOREIGNCALL_ARG_START]))[1]
    dims = Csize_t[]
    dim = abstract_eval(args[1 + FOREIGNCALL_ARG_START])
    isa(dim, Const) || return false
    dimval = dim.val
    isa(dimval, Int) || return false
    push!(dims, reinterpret(Csize_t, dimval))
    isa(buftype, DataType) || return false
    eltype = buftype.parameters[1]
    iskindtype(typeof(eltype)) || return false
    elsz = aligned_sizeof(eltype)
    return ccall(:jl_array_validate_dims, Cint,
        (Ptr{Csize_t}, Ptr{Csize_t}, UInt32, Ptr{Csize_t}, Csize_t),
        #=nel=#RefValue{Csize_t}(), #=tot=#RefValue{Csize_t}(), 1, dims, elsz) == 0

=======
    if is_array_resize(name)
        return array_resize_effects()
    end
    return EFFECTS_UNKNOWN
>>>>>>> 84906d93
end

function is_array_resize(name::Symbol)
    return name === :jl_array_grow_beg || name === :jl_array_grow_end ||
           name === :jl_array_del_beg || name === :jl_array_del_end ||
           name === :jl_array_grow_at || name === :jl_array_del_at
end

function array_resize_effects()
    return Effects(EFFECTS_TOTAL;
        effect_free = EFFECT_FREE_IF_INACCESSIBLEMEMONLY,
        nothrow = false,
        inaccessiblememonly = INACCESSIBLEMEM_OR_ARGMEMONLY)
end

function alloc_array_ndims(name::Symbol)
    if name === :jl_alloc_array_1d
        return 1
    elseif name === :jl_alloc_array_2d
        return 2
    elseif name === :jl_alloc_array_3d
        return 3
    elseif name === :jl_new_array
        return 0
    end
    return nothing
end

function alloc_array_effects(@specialize(abstract_eval), args::Vector{Any}, ndims::Int)
    nothrow = alloc_array_nothrow(abstract_eval, args, ndims)
    return Effects(EFFECTS_TOTAL; consistent=CONSISTENT_IF_NOTRETURNED, nothrow)
end

function alloc_array_nothrow(@specialize(abstract_eval), args::Vector{Any}, ndims::Int)
    length(args) ≥ ndims+FOREIGNCALL_ARG_START || return false
    atype = instanceof_tfunc(abstract_eval(args[FOREIGNCALL_ARG_START]))[1]
    dims = Csize_t[]
    for i in 1:ndims
        dim = abstract_eval(args[i+FOREIGNCALL_ARG_START])
        isa(dim, Const) || return false
        dimval = dim.val
        isa(dimval, Int) || return false
        push!(dims, reinterpret(Csize_t, dimval))
    end
    return _new_array_nothrow(atype, ndims, dims)
end

function new_array_effects(@specialize(abstract_eval), args::Vector{Any})
    nothrow = new_array_nothrow(abstract_eval, args)
    return Effects(EFFECTS_TOTAL; consistent=CONSISTENT_IF_NOTRETURNED, nothrow)
end

function new_array_nothrow(@specialize(abstract_eval), args::Vector{Any})
    length(args) ≥ FOREIGNCALL_ARG_START+1 || return false
    atype = instanceof_tfunc(abstract_eval(args[FOREIGNCALL_ARG_START]))[1]
    dims = abstract_eval(args[FOREIGNCALL_ARG_START+1])
    isa(dims, Const) || return dims === Tuple{}
    dimsval = dims.val
    isa(dimsval, Tuple{Vararg{Int}}) || return false
    ndims = nfields(dimsval)
    isa(ndims, Int) || return false
    dims = Csize_t[reinterpret(Csize_t, dimval) for dimval in dimsval]
    return _new_array_nothrow(atype, ndims, dims)
end

function _new_array_nothrow(@nospecialize(atype), ndims::Int, dims::Vector{Csize_t})
    isa(atype, DataType) || return false
    eltype = atype.parameters[1]
    iskindtype(typeof(eltype)) || return false
    elsz = aligned_sizeof(eltype)
    return ccall(:jl_array_validate_dims, Cint,
        (Ptr{Csize_t}, Ptr{Csize_t}, UInt32, Ptr{Csize_t}, Csize_t),
        #=nel=#RefValue{Csize_t}(), #=tot=#RefValue{Csize_t}(), ndims, dims, elsz) == 0
end<|MERGE_RESOLUTION|>--- conflicted
+++ resolved
@@ -2141,17 +2141,13 @@
         # Additionally check element type compatibility
         return arrayset_typecheck(argtypes[2], argtypes[3])
     elseif f === arrayref || f === const_arrayref
-<<<<<<< HEAD
-        return array_builtin_common_nothrow(argtypes, 3)
+        return array_builtin_common_nothrow(argtypes, 3, #=isarrayref=#true)
     elseif f === Core.bufset
         buffer_builtin_common_nothrow(argtypes, 4) || return false
         # Additionally check element type compatibility
         return arrayset_typecheck(argtypes[2], argtypes[3])
     elseif f === Core.bufref
         return buffer_builtin_common_nothrow(argtypes, 3)
-=======
-        return array_builtin_common_nothrow(argtypes, 3, #=isarrayref=#true)
->>>>>>> 84906d93
     elseif f === Core._expr
         length(argtypes) >= 1 || return false
         return argtypes[1] ⊑ Symbol
@@ -2235,23 +2231,12 @@
 end
 
 # known to be always effect-free (in particular nothrow)
-<<<<<<< HEAD
-const _PURE_BUILTINS = Any[tuple, svec, ===, typeof, nfields, applicable]
-
-# known to be effect-free (but not necessarily nothrow)
-const _EFFECT_FREE_BUILTINS = [
-    fieldtype, apply_type, isa, UnionAll,
-    getfield, arrayref, const_arrayref, Core.bufref, isdefined, Core.sizeof,
-    Core.ifelse, Core._typevar, (<:),
-    typeassert, throw, arraysize, Core.bufferlen, getglobal, compilerbarrier
-=======
 const _PURE_BUILTINS = Any[
     tuple,
     svec,
     ===,
     typeof,
     nfields,
->>>>>>> 84906d93
 ]
 
 const _CONSISTENT_BUILTINS = Any[
@@ -2281,7 +2266,9 @@
     getfield,
     arrayref,
     arraysize,
+    Core.bufferlen,
     const_arrayref,
+    Core.bufref,
     isdefined,
     Core.sizeof,
     Core.ifelse,
@@ -2297,11 +2284,6 @@
     (<:),
     (===),
     apply_type,
-<<<<<<< HEAD
-    arraysize,
-    Core.bufferlen,
-=======
->>>>>>> 84906d93
     Core.ifelse,
     Core.sizeof,
     svec,
@@ -2320,12 +2302,10 @@
 const _ARGMEM_BUILTINS = Any[
     arrayref,
     arrayset,
-<<<<<<< HEAD
     Core.bufref,
     Core.bufset,
-=======
     arraysize,
->>>>>>> 84906d93
+    Core.bufferlen,
     modifyfield!,
     replacefield!,
     setfield!,
@@ -2334,12 +2314,7 @@
 
 const _INCONSISTENT_INTRINSICS = Any[
     Intrinsics.pointerref,      # this one is volatile
-<<<<<<< HEAD
-    Intrinsics.arraylen,        # this one is volatile
-    #Intrinsics.bufferlen,       # Buffer is mutable but it's length is fixed, but DynamicBuffer does not have fixed length.
-=======
     Intrinsics.sqrt_llvm_fast,  # this one may differ at runtime (by a few ulps)
->>>>>>> 84906d93
     Intrinsics.have_fma,        # this one depends on the runtime environment
     Intrinsics.cglobal,         # cglobal lookup answer changes at runtime
     # ... and list fastmath intrinsics:
@@ -2484,14 +2459,9 @@
         effect_free = get_binding_type_effect_free(argtypes[1], argtypes[2]) ? ALWAYS_TRUE : ALWAYS_FALSE
         return Effects(EFFECTS_TOTAL; effect_free)
     else
-<<<<<<< HEAD
-        consistent = contains_is(_CONSISTENT_BUILTINS, f) ? ALWAYS_TRUE :
-            (f === Core._typevar) ? CONSISTENT_IF_NOTRETURNED : ALWAYS_FALSE
-        if f === setfield! || f === arrayset || f === Core.bufset
-=======
         if contains_is(_CONSISTENT_BUILTINS, f)
             consistent = ALWAYS_TRUE
-        elseif f === arrayref || f === arrayset || f === arraysize
+        elseif f === arrayref || f === arrayset || f === arraysize || f === Core.bufset
             consistent = CONSISTENT_IF_INACCESSIBLEMEMONLY
         elseif f === Core._typevar
             consistent = CONSISTENT_IF_NOTRETURNED
@@ -2499,7 +2469,6 @@
             consistent = ALWAYS_FALSE
         end
         if f === setfield! || f === arrayset
->>>>>>> 84906d93
             effect_free = EFFECT_FREE_IF_INACCESSIBLEMEMONLY
         elseif contains_is(_EFFECT_FREE_BUILTINS, f) || contains_is(_PURE_BUILTINS, f)
             effect_free = ALWAYS_TRUE
@@ -2973,7 +2942,6 @@
         end
         return EFFECTS_UNKNOWN
     end
-<<<<<<< HEAD
 end
 
 function new_buffer_effects(@specialize(abstract_eval), args::Vector{Any})
@@ -2996,13 +2964,10 @@
     return ccall(:jl_array_validate_dims, Cint,
         (Ptr{Csize_t}, Ptr{Csize_t}, UInt32, Ptr{Csize_t}, Csize_t),
         #=nel=#RefValue{Csize_t}(), #=tot=#RefValue{Csize_t}(), 1, dims, elsz) == 0
-
-=======
     if is_array_resize(name)
         return array_resize_effects()
     end
     return EFFECTS_UNKNOWN
->>>>>>> 84906d93
 end
 
 function is_array_resize(name::Symbol)
