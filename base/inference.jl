--- conflicted
+++ resolved
@@ -2750,27 +2750,16 @@
                             # apply(f,tuple(x,y,...)) => f(x,y,...)
                             newargs[i-3] = aarg.args[2:end]
                         elseif isa(aarg, Tuple)
-<<<<<<< HEAD
-                            newargs[i-3] = { QuoteNode(x) for x in aarg }
+                            newargs[i-3] = Any[ QuoteNode(x) for x in aarg ]
                         elseif isa(t,Tuple) && !isvatuple(t) && effect_free(aarg,sv,true)
                             # apply(f,t::(x,y)) => f(t[1],t[2])
-                            newargs[i-3] = { mk_tupleref(aarg,j,t[j]) for j=1:length(t) }
-=======
-                            newargs[i-2] = Any[ QuoteNode(x) for x in aarg ]
-                        elseif isa(t,Tuple) && !isvatuple(t) && effect_free(aarg,sv,true)
-                            # apply(f,t::(x,y)) => f(t[1],t[2])
-                            newargs[i-2] = Any[ mk_tupleref(aarg,j,t[j]) for j=1:length(t) ]
->>>>>>> 4dc16791
+                            newargs[i-3] = Any[ mk_tupleref(aarg,j,t[j]) for j=1:length(t) ]
                         else
                             # not all args expandable
                             return (e,stmts)
                         end
                     end
-<<<<<<< HEAD
-                    e.args = [{e.args[3]}, newargs...]
-=======
-                    e.args = [Any[e.args[2]], newargs...]
->>>>>>> 4dc16791
+                    e.args = [Any[e.args[3]], newargs...]
 
                     # now try to inline the simplified call
 
