// This file is a part of Julia. License is MIT: https://julialang.org/license

/*
  Types
  . type union, type cache, and instantiation
  . builtin type definitions
*/
#include <stdlib.h>
#include <string.h>
#ifdef _OS_WINDOWS_
#include <malloc.h>
#endif
#include "julia.h"
#include "julia_internal.h"
#include "builtin_proto.h"
#include "julia_assert.h"

#ifdef __cplusplus
extern "C" {
#endif

_Atomic(jl_value_t*) cmpswap_names JL_GLOBALLY_ROOTED;

// compute empirical max-probe for a given size
#define max_probe(size) ((size) <= 1024 ? 16 : (size) >> 6)
#define h2index(hv, sz) (size_t)((hv) & ((sz)-1))

// --- type properties and predicates ---

static int typeenv_has(jl_typeenv_t *env, jl_tvar_t *v) JL_NOTSAFEPOINT
{
    while (env != NULL) {
        if (env->var == v)
            return 1;
        env = env->prev;
    }
    return 0;
}

static int layout_uses_free_typevars(jl_value_t *v, jl_typeenv_t *env)
{
    if (jl_typeis(v, jl_tvar_type))
        return !typeenv_has(env, (jl_tvar_t*)v);
    if (jl_is_uniontype(v))
        return layout_uses_free_typevars(((jl_uniontype_t*)v)->a, env) ||
               layout_uses_free_typevars(((jl_uniontype_t*)v)->b, env);
    if (jl_is_vararg(v)) {
        jl_vararg_t *vm = (jl_vararg_t*)v;
        if (vm->T && layout_uses_free_typevars(vm->T, env))
            return 1;
        if (vm->N && layout_uses_free_typevars(vm->N, env))
            return 1;
        return 0;
    }
    if (jl_is_unionall(v)) {
        jl_unionall_t *ua = (jl_unionall_t*)v;
        jl_typeenv_t newenv = { ua->var, NULL, env };
        return layout_uses_free_typevars(ua->body, &newenv);
    }
    if (jl_is_datatype(v)) {
        jl_datatype_t *dt = (jl_datatype_t*)v;
        if (dt->layout || dt->isconcretetype || !dt->name->mayinlinealloc)
            return 0;
        if (dt->name == jl_namedtuple_typename)
            return layout_uses_free_typevars(jl_tparam0(dt), env) || layout_uses_free_typevars(jl_tparam1(dt), env);
        if (dt->name == jl_tuple_typename)
            // conservative, since we don't want to inline an abstract tuple,
            // and we currently declare !has_fixed_layout for these, but that
            // means we also won't be able to inline a tuple which is concrete
            // except for the use of free type-vars
            return 1;
        jl_svec_t *types = jl_get_fieldtypes(dt);
        size_t i, l = jl_svec_len(types);
        for (i = 0; i < l; i++) {
            jl_value_t *ft = jl_svecref(types, i);
            if (layout_uses_free_typevars(ft, env)) {
                // This might be inline-alloc, but we don't know the layout
                return 1;
            }
        }
    }
    return 0;
}

static int has_free_typevars(jl_value_t *v, jl_typeenv_t *env) JL_NOTSAFEPOINT
{
    if (jl_typeis(v, jl_tvar_type)) {
        return !typeenv_has(env, (jl_tvar_t*)v);
    }
    if (jl_is_uniontype(v))
        return has_free_typevars(((jl_uniontype_t*)v)->a, env) ||
            has_free_typevars(((jl_uniontype_t*)v)->b, env);
    if (jl_is_vararg(v)) {
        jl_vararg_t *vm = (jl_vararg_t*)v;
        if (vm->T) {
            if (has_free_typevars(vm->T, env))
                return 1;
            return vm->N && has_free_typevars(vm->N, env);
        }
    }
    if (jl_is_unionall(v)) {
        jl_unionall_t *ua = (jl_unionall_t*)v;
        jl_typeenv_t newenv = { ua->var, NULL, env };
        return has_free_typevars(ua->var->lb, env) || has_free_typevars(ua->var->ub, env) ||
            has_free_typevars(ua->body, &newenv);
    }
    if (jl_is_datatype(v)) {
        int expect = ((jl_datatype_t*)v)->hasfreetypevars;
        if (expect == 0 || env == NULL)
            return expect;
        size_t i;
        for (i = 0; i < jl_nparams(v); i++) {
            if (has_free_typevars(jl_tparam(v, i), env)) {
                return 1;
            }
        }
    }
    return 0;
}

JL_DLLEXPORT int jl_has_free_typevars(jl_value_t *v) JL_NOTSAFEPOINT
{
    return has_free_typevars(v, NULL);
}

static void find_free_typevars(jl_value_t *v, jl_typeenv_t *env, jl_array_t *out)
{
    if (jl_typeis(v, jl_tvar_type)) {
        if (!typeenv_has(env, (jl_tvar_t*)v))
            jl_array_ptr_1d_push(out, v);
    }
    else if (jl_is_uniontype(v)) {
        find_free_typevars(((jl_uniontype_t*)v)->a, env, out);
        find_free_typevars(((jl_uniontype_t*)v)->b, env, out);
    }
    else if (jl_is_vararg(v)) {
        jl_vararg_t *vm = (jl_vararg_t *)v;
        if (vm->T) {
            find_free_typevars(vm->T, env, out);
            if (vm->N) {
                find_free_typevars(vm->N, env, out);
            }
        }
    }
    else if (jl_is_unionall(v)) {
        jl_unionall_t *ua = (jl_unionall_t*)v;
        jl_typeenv_t newenv = { ua->var, NULL, env };
        find_free_typevars(ua->var->lb, env, out);
        find_free_typevars(ua->var->ub, env, out);
        find_free_typevars(ua->body, &newenv, out);
    }
    else if (jl_is_datatype(v)) {
        if (!((jl_datatype_t*)v)->hasfreetypevars)
            return;
        size_t i;
        for (i=0; i < jl_nparams(v); i++)
            find_free_typevars(jl_tparam(v,i), env, out);
    }
}

JL_DLLEXPORT jl_array_t *jl_find_free_typevars(jl_value_t *v)
{
    jl_array_t *out = jl_alloc_vec_any(0);
    JL_GC_PUSH1(&out);
    find_free_typevars(v, NULL, out);
    JL_GC_POP();
    return out;
}

// test whether a type has vars bound by the given environment
static int jl_has_bound_typevars(jl_value_t *v, jl_typeenv_t *env) JL_NOTSAFEPOINT
{
    if (jl_typeis(v, jl_tvar_type))
        return typeenv_has(env, (jl_tvar_t*)v);
    if (jl_is_uniontype(v))
        return jl_has_bound_typevars(((jl_uniontype_t*)v)->a, env) ||
            jl_has_bound_typevars(((jl_uniontype_t*)v)->b, env);
    if (jl_is_vararg(v)) {
        jl_vararg_t *vm = (jl_vararg_t *)v;
        return vm->T && (jl_has_bound_typevars(vm->T, env) ||
            (vm->N && jl_has_bound_typevars(vm->N, env)));
    }
    if (jl_is_unionall(v)) {
        jl_unionall_t *ua = (jl_unionall_t*)v;
        if (jl_has_bound_typevars(ua->var->lb, env) || jl_has_bound_typevars(ua->var->ub, env))
            return 1;
        jl_typeenv_t *te = env;
        while (te != NULL) {
            if (te->var == ua->var)
                break;
            te = te->prev;
        }
        if (te) te->var = NULL;  // temporarily remove this var from env
        int ans = jl_has_bound_typevars(ua->body, env);
        if (te) te->var = ua->var;
        return ans;
    }
    if (jl_is_datatype(v)) {
        if (!((jl_datatype_t*)v)->hasfreetypevars)
            return 0;
        size_t i;
        for (i=0; i < jl_nparams(v); i++) {
            if (jl_has_bound_typevars(jl_tparam(v,i), env))
                return 1;
        }
    }
    return 0;
}

JL_DLLEXPORT int jl_has_typevar(jl_value_t *t, jl_tvar_t *v) JL_NOTSAFEPOINT
{
    jl_typeenv_t env = { v, NULL, NULL };
    return jl_has_bound_typevars(t, &env);
}

static int _jl_has_typevar_from_ua(jl_value_t *t, jl_unionall_t *ua, jl_typeenv_t *prev)
{
    jl_typeenv_t env = { ua->var, NULL, prev };
    if (jl_is_unionall(ua->body))
        return _jl_has_typevar_from_ua(t, (jl_unionall_t*)ua->body, &env);
    else
        return jl_has_bound_typevars(t, &env);
}

JL_DLLEXPORT int jl_has_typevar_from_unionall(jl_value_t *t, jl_unionall_t *ua)
{
    return _jl_has_typevar_from_ua(t, ua, NULL);
}

int jl_has_fixed_layout(jl_datatype_t *dt)
{
    if (dt->layout || dt->isconcretetype)
        return 1;
    if (dt->name->abstract)
        return 0;
    if (dt->name == jl_namedtuple_typename)
        return !layout_uses_free_typevars(jl_tparam0(dt), NULL) && !layout_uses_free_typevars(jl_tparam1(dt), NULL);
    if (dt->name == jl_tuple_typename)
        return 0;
    jl_svec_t *types = jl_get_fieldtypes(dt);
    size_t i, l = jl_svec_len(types);
    for (i = 0; i < l; i++) {
        jl_value_t *ft = jl_svecref(types, i);
        if (layout_uses_free_typevars(ft, NULL)) {
            // This might be inline-alloc, but we don't know the layout
            return 0;
        }
    }
    return 1;
}

int jl_type_mappable_to_c(jl_value_t *ty)
{
    assert(!jl_is_typevar(ty) && jl_is_type(ty));
    if (jl_is_structtype(ty))
        return jl_has_fixed_layout((jl_datatype_t*)ty) && ((jl_datatype_t*)ty)->name->atomicfields == NULL;
    if (jl_is_primitivetype(ty))
        return 1;
    if (ty == (jl_value_t*)jl_any_type || ty == (jl_value_t*)jl_bottom_type)
        return 1; // as boxed
    if (jl_is_abstract_ref_type(ty) || jl_is_array_type(ty) ||
        (jl_is_datatype(ty) && ((jl_datatype_t*)ty)->layout != NULL &&
            jl_is_layout_opaque(((jl_datatype_t*)ty)->layout)))
        return 1; // as boxed
    return 0; // refuse to map Union and UnionAll to C
}

// Return true for any type (Integer or Unsigned) that can fit in a
// size_t and pass back value, else return false
JL_DLLEXPORT int jl_get_size(jl_value_t *val, size_t *pnt)
{
    if (jl_is_long(val)) {
        ssize_t slen = jl_unbox_long(val);
        if (slen < 0)
            jl_errorf("size or dimension is negative: %d", slen);
        *pnt = slen;
        return 1;
    }
    return 0;
}

// --- type union ---

static int count_union_components(jl_value_t **types, size_t n)
{
    size_t i, c=0;
    for(i=0; i < n; i++) {
        jl_value_t *e = types[i];
        if (jl_is_uniontype(e)) {
            jl_uniontype_t *u = (jl_uniontype_t*)e;
            c += count_union_components(&u->a, 1);
            c += count_union_components(&u->b, 1);
        }
        else {
            c++;
        }
    }
    return c;
}

int jl_count_union_components(jl_value_t *v)
{
    if (!jl_is_uniontype(v)) return 1;
    jl_uniontype_t *u = (jl_uniontype_t*)v;
    return jl_count_union_components(u->a) + jl_count_union_components(u->b);
}

// Return the `*pi`th element of a nested type union, according to a
// standard traversal order. Anything that is not itself a `Union` is
// considered an "element". `*pi` is destroyed in the process.
static jl_value_t *nth_union_component(jl_value_t *v, int *pi) JL_NOTSAFEPOINT
{
    if (!jl_is_uniontype(v)) {
        if (*pi == 0)
            return v;
        (*pi)--;
        return NULL;
    }
    jl_uniontype_t *u = (jl_uniontype_t*)v;
    jl_value_t *a = nth_union_component(u->a, pi);
    if (a) return a;
    return nth_union_component(u->b, pi);
}

jl_value_t *jl_nth_union_component(jl_value_t *v, int i) JL_NOTSAFEPOINT
{
    return nth_union_component(v, &i);
}

// inverse of jl_nth_union_component
int jl_find_union_component(jl_value_t *haystack, jl_value_t *needle, unsigned *nth) JL_NOTSAFEPOINT
{
    if (jl_is_uniontype(haystack)) {
        if (jl_find_union_component(((jl_uniontype_t*)haystack)->a, needle, nth))
            return 1;
        if (jl_find_union_component(((jl_uniontype_t*)haystack)->b, needle, nth))
            return 1;
        return 0;
    }
    if (needle == haystack)
        return 1;
    (*nth)++;
    return 0;
}

static void flatten_type_union(jl_value_t **types, size_t n, jl_value_t **out, size_t *idx) JL_NOTSAFEPOINT
{
    size_t i;
    for(i=0; i < n; i++) {
        jl_value_t *e = types[i];
        if (jl_is_uniontype(e)) {
            jl_uniontype_t *u = (jl_uniontype_t*)e;
            flatten_type_union(&u->a, 1, out, idx);
            flatten_type_union(&u->b, 1, out, idx);
        }
        else {
            out[*idx] = e;
            (*idx)++;
        }
    }
}

STATIC_INLINE const char *datatype_module_name(jl_value_t *t) JL_NOTSAFEPOINT
{
    if (((jl_datatype_t*)t)->name->module == NULL)
        return NULL;
    return jl_symbol_name(((jl_datatype_t*)t)->name->module->name);
}

STATIC_INLINE const char *str_(const char *s) JL_NOTSAFEPOINT
{
    return s == NULL ? "" : s;
}

STATIC_INLINE int cmp_(int a, int b) JL_NOTSAFEPOINT
{
    return a < b ? -1 : a > b;
}

// a/b are jl_datatype_t* & not NULL
static int datatype_name_cmp(jl_value_t *a, jl_value_t *b) JL_NOTSAFEPOINT
{
    if (!jl_is_datatype(a))
        return jl_is_datatype(b) ? 1 : 0;
    if (!jl_is_datatype(b))
        return -1;
    int cmp = strcmp(str_(datatype_module_name(a)), str_(datatype_module_name(b)));
    if (cmp != 0)
        return cmp;
    cmp = strcmp(str_(jl_typename_str(a)), str_(jl_typename_str(b)));
    if (cmp != 0)
        return cmp;
    cmp = cmp_(jl_nparams(a), jl_nparams(b));
    if (cmp != 0)
        return cmp;
    // compare up to 3 type parameters
    for (int i = 0; i < 3 && i < jl_nparams(a); i++) {
        jl_value_t *ap = jl_tparam(a, i);
        jl_value_t *bp = jl_tparam(b, i);
        if (ap == bp) {
            continue;
        }
        else if (jl_is_datatype(ap) && jl_is_datatype(bp)) {
            cmp = datatype_name_cmp(ap, bp);
            if (cmp != 0)
                return cmp;
        }
        else if (jl_is_unionall(ap) && jl_is_unionall(bp)) {
            cmp = datatype_name_cmp(jl_unwrap_unionall(ap), jl_unwrap_unionall(bp));
            if (cmp != 0)
                return cmp;
        }
        else {
            // give up
            cmp = 0;
        }
    }
    return cmp;
}

// sort singletons first, then DataTypes, then UnionAlls,
// ties broken alphabetically including module name & type parameters
static int union_sort_cmp(jl_value_t *a, jl_value_t *b) JL_NOTSAFEPOINT
{
    if (a == NULL)
        return b == NULL ? 0 : 1;
    if (b == NULL)
        return -1;
    if (jl_is_datatype(a)) {
        if (!jl_is_datatype(b))
            return -1;
        if (jl_is_datatype_singleton((jl_datatype_t*)a)) {
            if (jl_is_datatype_singleton((jl_datatype_t*)b))
                return datatype_name_cmp(a, b);
            return -1;
        }
        else if (jl_is_datatype_singleton((jl_datatype_t*)b)) {
            return 1;
        }
        else if (jl_isbits(a)) {
            if (jl_isbits(b))
                return datatype_name_cmp(a, b);
            return -1;
        }
        else if (jl_isbits(b)) {
            return 1;
        }
        else {
            return datatype_name_cmp(a, b);
        }
    }
    else {
        if (jl_is_datatype(b))
            return 1;
        return datatype_name_cmp(jl_unwrap_unionall(a), jl_unwrap_unionall(b));
    }
}

static void isort_union(jl_value_t **a, size_t len) JL_NOTSAFEPOINT
{
    size_t i, j;
    for (i = 1; i < len; i++) {
        jl_value_t *x = a[i];
        for (j = i; j > 0; j--) {
            jl_value_t *y = a[j - 1];
            if (!(union_sort_cmp(x, y) < 0))
                break;
            a[j] = y;
        }
        a[j] = x;
    }
}

JL_DLLEXPORT jl_value_t *jl_type_union(jl_value_t **ts, size_t n)
{
    if (n == 0)
        return (jl_value_t*)jl_bottom_type;
    size_t i;
    for (i = 0; i < n; i++) {
        jl_value_t *pi = ts[i];
        if (!(jl_is_type(pi) || jl_is_typevar(pi)))
            jl_type_error("Union", (jl_value_t*)jl_type_type, pi);
    }
    if (n == 1)
        return ts[0];

    size_t nt = count_union_components(ts, n);
    jl_value_t **temp;
    JL_GC_PUSHARGS(temp, nt+1);
    size_t count = 0;
    flatten_type_union(ts, n, temp, &count);
    assert(count == nt);
    size_t j;
    for (i = 0; i < nt; i++) {
        int has_free = temp[i] != NULL && jl_has_free_typevars(temp[i]);
        for (j = 0; j < nt; j++) {
            if (j != i && temp[i] && temp[j]) {
                if (temp[i] == jl_bottom_type ||
                    temp[j] == (jl_value_t*)jl_any_type ||
                    jl_egal(temp[i], temp[j]) ||
                    (!has_free && !jl_has_free_typevars(temp[j]) &&
                     jl_subtype(temp[i], temp[j]))) {
                    temp[i] = NULL;
                }
            }
        }
    }
    isort_union(temp, nt);
    jl_value_t **ptu = &temp[nt];
    *ptu = jl_bottom_type;
    int k;
    for (k = (int)nt-1; k >= 0; --k) {
        if (temp[k] != NULL) {
            if (*ptu == jl_bottom_type)
                *ptu = temp[k];
            else
                *ptu = jl_new_struct(jl_uniontype_type, temp[k], *ptu);
        }
    }
    assert(*ptu != NULL);
    jl_value_t *tu = *ptu;
    JL_GC_POP();
    return tu;
}

// unionall types -------------------------------------------------------------

JL_DLLEXPORT jl_value_t *jl_type_unionall(jl_tvar_t *v, jl_value_t *body)
{
    if (jl_is_vararg(body)) {
        if (jl_options.depwarn) {
            if (jl_options.depwarn == JL_OPTIONS_DEPWARN_ERROR)
                jl_error("Wrapping `Vararg` directly in UnionAll is deprecated (wrap the tuple instead).");
            jl_printf(JL_STDERR, "WARNING: Wrapping `Vararg` directly in UnionAll is deprecated (wrap the tuple instead).\n");
        }
        jl_vararg_t *vm = (jl_vararg_t*)body;
        int T_has_tv = vm->T && jl_has_typevar(vm->T, v);
        int N_has_tv = vm->N && jl_has_typevar(vm->N, v);
        if (!T_has_tv && !N_has_tv) {
            return body;
        }
        if (T_has_tv && N_has_tv) {
            jl_error("Wrapping `Vararg` directly in UnionAll is disallowed if the typevar occurs in both `T` and `N`");
        }
        if (T_has_tv) {
            jl_value_t *wrapped = jl_type_unionall(v, vm->T);
            JL_GC_PUSH1(&wrapped);
            wrapped = (jl_value_t*)jl_wrap_vararg(wrapped, vm->N);
            JL_GC_POP();
            return wrapped;
        }
        else {
            assert(N_has_tv);
            assert(vm->N == (jl_value_t*)v);
            return (jl_value_t*)jl_wrap_vararg(vm->T, NULL);
        }
    }
    if (!jl_is_type(body) && !jl_is_typevar(body))
        jl_type_error("UnionAll", (jl_value_t*)jl_type_type, body);
    // normalize `T where T<:S` => S
    if (body == (jl_value_t*)v)
        return v->ub;
    // where var doesn't occur in body just return body
    if (!jl_has_typevar(body, v))
        return body;
    //if (v->lb == v->ub)  // TODO maybe
    //    return jl_substitute_var(body, v, v->ub);
    return jl_new_struct(jl_unionall_type, v, body);
}

// --- type instantiation and cache ---

static int typekey_eq(jl_datatype_t *tt, jl_value_t **key, size_t n)
{
    size_t j;
    // TODO: This shouldn't be necessary
    JL_GC_PROMISE_ROOTED(tt);
    size_t tnp = jl_nparams(tt);
    if (n != tnp)
        return 0;
    if (tt->name == jl_type_typename) {
        // for Type{T}, require `typeof(T)` to match also, to avoid incorrect
        // dispatch from changing the type of something.
        // this should work because `Type`s don't have uids, and aren't the
        // direct tags of values so we don't rely on pointer equality.
        jl_value_t *kj = key[0];
        jl_value_t *tj = jl_tparam0(tt);
        return (kj == tj || (jl_typeof(tj) == jl_typeof(kj) && jl_types_equal(tj, kj)));
    }
    for (j = 0; j < n; j++) {
        jl_value_t *kj = key[j];
        jl_value_t *tj = jl_svecref(tt->parameters, j);
        if (tj != kj) {
            // require exact same Type{T}. see e.g. issue #22842
            if (jl_is_type_type(tj) || jl_is_type_type(kj))
                return 0;
            if ((jl_is_concrete_type(tj) || jl_is_concrete_type(kj)) &&
                jl_type_equality_is_identity(tj, kj))
                return 0;
            if (!jl_types_equal(tj, kj))
                return 0;
        }
    }
    return 1;
}

// These `value` functions return the same values as the primary functions,
// but operate on the typeof/Typeof each object in an array
static int typekeyvalue_eq(jl_datatype_t *tt, jl_value_t *key1, jl_value_t **key, size_t n, int leaf)
{
    size_t j;
    // TODO: This shouldn't be necessary
    JL_GC_PROMISE_ROOTED(tt);
    size_t tnp = jl_nparams(tt);
    if (n != tnp)
        return 0;
    if (leaf && tt->name == jl_type_typename) {
        // for Type{T}, require `typeof(T)` to match also, to avoid incorrect
        // dispatch from changing the type of something.
        // this should work because `Type`s don't have uids, and aren't the
        // direct tags of values so we don't rely on pointer equality.
        jl_value_t *kj = key1;
        jl_value_t *tj = jl_tparam0(tt);
        return (kj == tj || (jl_typeof(tj) == jl_typeof(kj) && jl_types_equal(tj, kj)));
    }
    for (j = 0; j < n; j++) {
        jl_value_t *kj = j == 0 ? key1 : key[j - 1];
        jl_value_t *tj = jl_svecref(tt->parameters, j);
        if (leaf && jl_is_type_type(tj)) {
            jl_value_t *tp0 = jl_tparam0(tj);
            if (!(kj == tp0 || (jl_typeof(tp0) == jl_typeof(kj) && jl_types_equal(tp0, kj))))
                return 0;
        }
        else if (jl_typeof(kj) != tj) {
            return 0;
        }
        else if (leaf && jl_is_kind(tj)) {
            return 0;
        }
    }
    return 1;
}

static unsigned typekey_hash(jl_typename_t *tn, jl_value_t **key, size_t n, int nofail) JL_NOTSAFEPOINT;
static unsigned typekeyvalue_hash(jl_typename_t *tn, jl_value_t *key1, jl_value_t **key, size_t n, int leaf) JL_NOTSAFEPOINT;

/* returns val if key is in hash, otherwise NULL */
static jl_datatype_t *lookup_type_set(jl_svec_t *cache, jl_value_t **key, size_t n, uint_t hv)
{
    size_t sz = jl_svec_len(cache);
    if (sz == 0)
        return NULL;
    size_t maxprobe = max_probe(sz);
    _Atomic(jl_datatype_t*) *tab = (_Atomic(jl_datatype_t*)*)jl_svec_data(cache);
    size_t index = h2index(hv, sz);
    size_t orig = index;
    size_t iter = 0;
    do {
        jl_datatype_t *val = jl_atomic_load_relaxed(&tab[index]);
        if ((jl_value_t*)val == jl_nothing)
            return NULL;
        if (val->hash == hv && typekey_eq(val, key, n))
            return val;
        index = (index + 1) & (sz - 1);
        iter++;
    } while (iter <= maxprobe && index != orig);
    return NULL;
}

/* returns val if key is in hash, otherwise NULL */
static jl_datatype_t *lookup_type_setvalue(jl_svec_t *cache, jl_value_t *key1, jl_value_t **key, size_t n, uint_t hv, int leaf)
{
    size_t sz = jl_svec_len(cache);
    if (sz == 0)
        return NULL;
    size_t maxprobe = max_probe(sz);
    _Atomic(jl_datatype_t*) *tab = (_Atomic(jl_datatype_t*)*)jl_svec_data(cache);
    size_t index = h2index(hv, sz);
    size_t orig = index;
    size_t iter = 0;
    do {
        jl_datatype_t *val = jl_atomic_load_relaxed(&tab[index]);
        if ((jl_value_t*)val == jl_nothing)
            return NULL;
        if (val->hash == hv && typekeyvalue_eq(val, key1, key, n, leaf))
            return val;
        index = (index + 1) & (sz - 1);
        iter++;
    } while (iter <= maxprobe && index != orig);
    return NULL;
}

// look up a type in a cache by binary or linear search.
// if found, returns the index of the found item. if not found, returns
// ~n, where n is the index where the type should be inserted.
static ssize_t lookup_type_idx_linear(jl_svec_t *cache, jl_value_t **key, size_t n)
{
    if (n == 0)
        return -1;
    _Atomic(jl_datatype_t*) *data = (_Atomic(jl_datatype_t*)*)jl_svec_data(cache);
    size_t cl = jl_svec_len(cache);
    ssize_t i;
    for (i = 0; i < cl; i++) {
        jl_datatype_t *tt = jl_atomic_load_relaxed(&data[i]);
        if ((jl_value_t*)tt == jl_nothing)
            return ~i;
        if (typekey_eq(tt, key, n))
            return i;
    }
    return ~cl;
}

static ssize_t lookup_type_idx_linearvalue(jl_svec_t *cache, jl_value_t *key1, jl_value_t **key, size_t n)
{
    if (n == 0)
        return -1;
    _Atomic(jl_datatype_t*) *data = (_Atomic(jl_datatype_t*)*)jl_svec_data(cache);
    size_t cl = jl_svec_len(cache);
    ssize_t i;
    for (i = 0; i < cl; i++) {
        jl_datatype_t *tt = jl_atomic_load_relaxed(&data[i]);
        if ((jl_value_t*)tt == jl_nothing)
            return ~i;
        if (typekeyvalue_eq(tt, key1, key, n, 1))
            return i;
    }
    return ~cl;
}

static jl_value_t *lookup_type(jl_typename_t *tn JL_PROPAGATES_ROOT, jl_value_t **key, size_t n)
{
    JL_TIMING(TYPE_CACHE_LOOKUP);
    if (tn == jl_type_typename) {
        assert(n == 1);
        jl_value_t *uw = jl_unwrap_unionall(key[0]);
        if (jl_is_datatype(uw) && key[0] == ((jl_datatype_t*)uw)->name->wrapper)
            return jl_atomic_load_acquire(&((jl_datatype_t*)uw)->name->Typeofwrapper);
    }
    unsigned hv = typekey_hash(tn, key, n, 0);
    if (hv) {
        jl_svec_t *cache = jl_atomic_load_relaxed(&tn->cache);
        return (jl_value_t*)lookup_type_set(cache, key, n, hv);
    }
    else {
        jl_svec_t *linearcache = jl_atomic_load_relaxed(&tn->linearcache);
        ssize_t idx = lookup_type_idx_linear(linearcache, key, n);
        return (idx < 0) ? NULL : jl_svecref(linearcache, idx);
    }
}

static jl_value_t *lookup_typevalue(jl_typename_t *tn, jl_value_t *key1, jl_value_t **key, size_t n, int leaf)
{
    JL_TIMING(TYPE_CACHE_LOOKUP);
    unsigned hv = typekeyvalue_hash(tn, key1, key, n, leaf);
    if (hv) {
        jl_svec_t *cache = jl_atomic_load_relaxed(&tn->cache);
        return (jl_value_t*)lookup_type_setvalue(cache, key1, key, n, hv, leaf);
    }
    else {
        assert(leaf);
        jl_svec_t *linearcache = jl_atomic_load_relaxed(&tn->linearcache);
        ssize_t idx = lookup_type_idx_linearvalue(linearcache, key1, key, n);
        return (idx < 0) ? NULL : jl_svecref(linearcache, idx);
    }
}

static int cache_insert_type_set_(jl_svec_t *a, jl_datatype_t *val, uint_t hv, int atomic)
{
    _Atomic(jl_value_t*) *tab = (_Atomic(jl_value_t*)*)jl_svec_data(a);
    size_t sz = jl_svec_len(a);
    if (sz <= 1)
        return 0;
    size_t orig, index, iter;
    iter = 0;
    index = h2index(hv, sz);
    orig = index;
    size_t maxprobe = max_probe(sz);
    do {
        jl_value_t *tab_i = jl_atomic_load_relaxed(&tab[index]);
        if (tab_i == jl_nothing) {
            if (atomic)
                jl_atomic_store_release(&tab[index], (jl_value_t*)val);
            else
                jl_atomic_store_relaxed(&tab[index], (jl_value_t*)val);
            jl_gc_wb(a, val);
            return 1;
        }
        index = (index + 1) & (sz - 1);
        iter++;
    } while (iter <= maxprobe && index != orig);

    return 0;
}

static void cache_insert_type_set(jl_datatype_t *val, uint_t hv)
{
    jl_svec_t *a = jl_atomic_load_relaxed(&val->name->cache);
    while (1) {
        JL_GC_PROMISE_ROOTED(a);
        if (cache_insert_type_set_(a, val, hv, 1))
            return;

        /* table full */
        /* rehash to grow and retry the insert */
        /* it's important to grow the table really fast; otherwise we waste */
        /* lots of time rehashing all the keys over and over. */
        size_t newsz;
        size_t sz = jl_svec_len(a);
        if (sz < HT_N_INLINE)
            newsz = HT_N_INLINE;
        else if (sz >= (1 << 19) || (sz <= (1 << 8)))
            newsz = sz << 1;
        else
            newsz = sz << 2;
        a = cache_rehash_set(a, newsz);
        jl_atomic_store_release(&val->name->cache, a);
        jl_gc_wb(val->name, a);
    }
}

jl_svec_t *cache_rehash_set(jl_svec_t *a, size_t newsz)
{
    jl_value_t **ol = jl_svec_data(a);
    size_t sz = jl_svec_len(a);
    while (1) {
        size_t i;
        jl_svec_t *newa = jl_svec_fill(newsz, jl_nothing);
        JL_GC_PUSH1(&newa);
        for (i = 0; i < sz; i += 1) {
            jl_value_t *val = ol[i];
            if (val != jl_nothing) {
                uint_t hv = ((jl_datatype_t*)val)->hash;
                if (!cache_insert_type_set_(newa, (jl_datatype_t*)val, hv, 0)) {
                    break;
                }
            }
        }
        JL_GC_POP();
        if (i == sz)
            return newa;
        newsz <<= 1;
    }
}

static void cache_insert_type_linear(jl_datatype_t *type, ssize_t insert_at)
{
    jl_svec_t *cache = jl_atomic_load_relaxed(&type->name->linearcache);
    assert(jl_is_svec(cache));
    size_t n = jl_svec_len(cache);
    if (n == 0 || jl_svecref(cache, n - 1) != jl_nothing) {
        jl_svec_t *nc = jl_svec_fill(n < 4 ? 4 : n * 2, jl_nothing);
        memcpy(jl_svec_data(nc), jl_svec_data(cache), sizeof(void*) * n);
        jl_atomic_store_release(&type->name->linearcache, nc);
        jl_gc_wb(type->name, nc);
        cache = nc;
        n = jl_svec_len(nc);
    }
    assert(jl_svecref(cache, insert_at) == jl_nothing);
    jl_svecset(cache, insert_at, (jl_value_t*)type); // todo: make this an atomic-store
}

#ifndef NDEBUG
static int is_cacheable(jl_datatype_t *type)
{
    // ensure cache only contains types whose behavior will not depend on the
    // identities of contained TypeVars
    return !jl_has_free_typevars((jl_value_t*)type);
}
#endif


void jl_cache_type_(jl_datatype_t *type)
{
    JL_TIMING(TYPE_CACHE_INSERT);
    assert(is_cacheable(type));
    jl_value_t **key = jl_svec_data(type->parameters);
    int n = jl_svec_len(type->parameters);
    if (type->name == jl_type_typename) {
        assert(n == 1);
        jl_value_t *uw = jl_unwrap_unionall(key[0]);
        if (jl_is_datatype(uw) && key[0] == ((jl_datatype_t*)uw)->name->wrapper) {
            jl_typename_t *tn2 = ((jl_datatype_t*)uw)->name;
            jl_atomic_store_release(&tn2->Typeofwrapper, (jl_value_t*)type);
            jl_gc_wb(tn2, type);
            return;
        }
    }
    unsigned hv = typekey_hash(type->name, key, n, 0);
    if (hv) {
        assert(hv == type->hash);
        cache_insert_type_set(type, hv);
    }
    else {
        ssize_t idx = lookup_type_idx_linear(jl_atomic_load_relaxed(&type->name->linearcache), key, n);
        assert(idx < 0);
        cache_insert_type_linear(type, ~idx);
    }
}

jl_datatype_t *jl_lookup_cache_type_(jl_datatype_t *type)
{
    assert(is_cacheable(type));
    jl_value_t **key = jl_svec_data(type->parameters);
    int n = jl_svec_len(type->parameters);
    return (jl_datatype_t*)lookup_type(type->name, key, n);
}

JL_DLLEXPORT int jl_type_equality_is_identity(jl_value_t *t1, jl_value_t *t2)
{
    if (t1 == t2)
        return 1;
    if (!jl_is_datatype(t1) || !jl_is_datatype(t2))
        return 0;
    jl_datatype_t *dt1 = (jl_datatype_t *) t1;
    jl_datatype_t *dt2 = (jl_datatype_t *) t2;

    return dt1->cached_by_hash == dt2->cached_by_hash;
}

// type instantiation

static int within_typevar(jl_value_t *t, jl_value_t *vlb, jl_value_t *vub)
{
    jl_value_t *lb = t, *ub = t;
    if (jl_is_typevar(t) || jl_has_free_typevars(t)) {
        // TODO: automatically restrict typevars in method definitions based on
        // types they are used in.
        return 1;
        //lb = ((jl_tvar_t*)t)->lb;
        //ub = ((jl_tvar_t*)t)->ub;
    }
    else if (!jl_is_type(t)) {
        return vlb == jl_bottom_type && vub == (jl_value_t*)jl_any_type;
    }
    return ((jl_has_free_typevars(vlb) || jl_subtype(vlb, lb)) &&
            (jl_has_free_typevars(vub) || jl_subtype(ub, vub)));
}

struct _jl_typestack_t;
typedef struct _jl_typestack_t jl_typestack_t;

static jl_value_t *inst_datatype_inner(jl_datatype_t *dt, jl_svec_t *p, jl_value_t **iparams, size_t ntp,
                                       jl_typestack_t *stack, jl_typeenv_t *env);

// Build an environment mapping a TypeName's parameters to parameter values.
// This is the environment needed for instantiating a type's supertype and field types.
static jl_value_t *inst_datatype_env(jl_value_t *dt, jl_svec_t *p, jl_value_t **iparams, size_t ntp,
                                     jl_typestack_t *stack, jl_typeenv_t *env, int c)
{
    if (jl_is_datatype(dt))
        return inst_datatype_inner((jl_datatype_t*)dt, p, iparams, ntp, stack, env);
    assert(jl_is_unionall(dt));
    jl_unionall_t *ua = (jl_unionall_t*)dt;
    jl_typeenv_t e = { ua->var, iparams[c], env };
    return inst_datatype_env(ua->body, p, iparams, ntp, stack, &e, c + 1);
}

jl_value_t *jl_apply_type(jl_value_t *tc, jl_value_t **params, size_t n)
{
    if (tc == (jl_value_t*)jl_anytuple_type)
        return (jl_value_t*)jl_apply_tuple_type_v(params, n);
    if (tc == (jl_value_t*)jl_uniontype_type)
        return (jl_value_t*)jl_type_union(params, n);
    size_t i;
    if (n > 1) {
        // detect common case of applying a wrapper, where we know that all parameters will
        // end up as direct parameters of a certain datatype, which can be optimized.
        jl_value_t *u = jl_unwrap_unionall(tc);
        if (jl_is_datatype(u) && n == jl_nparams((jl_datatype_t*)u) &&
            ((jl_datatype_t*)u)->name->wrapper == tc) {
            return inst_datatype_env(tc, NULL, params, n, NULL, NULL, 0);
        }
    }
    JL_GC_PUSH1(&tc);
    jl_value_t *tc0 = tc;
    for (i=0; i < n; i++) {
        if (!jl_is_unionall(tc0))
            jl_error("too many parameters for type");
        jl_value_t *pi = params[i];

        tc0 = ((jl_unionall_t*)tc0)->body;
        // doing a substitution can cause later UnionAlls to be dropped,
        // as in `NTuple{0,T} where T` => `Tuple{}`. allow values to be
        // substituted for these missing parameters.
        // TODO: figure out how to get back a type error for e.g.
        // S = Tuple{Vararg{T,N}} where T<:NTuple{N} where N
        // S{0,Int}
        if (!jl_is_unionall(tc)) continue;

        jl_unionall_t *ua = (jl_unionall_t*)tc;
        if (!jl_has_free_typevars(ua->var->lb) && !jl_has_free_typevars(ua->var->ub) &&
            !within_typevar(pi, ua->var->lb, ua->var->ub)) {
            jl_datatype_t *inner = (jl_datatype_t*)jl_unwrap_unionall(tc);
            int iswrapper = 0;
            if (jl_is_datatype(inner)) {
                jl_value_t *temp = inner->name->wrapper;
                while (jl_is_unionall(temp)) {
                    if (temp == tc) {
                        iswrapper = 1;
                        break;
                    }
                    temp = ((jl_unionall_t*)temp)->body;
                }
            }
            // if this is a wrapper, let check_datatype_parameters give the error
            if (!iswrapper)
                jl_type_error_rt(jl_is_datatype(inner) ? jl_symbol_name(inner->name->name) : "Type",
                                 jl_symbol_name(ua->var->name), (jl_value_t*)ua->var, pi);
        }

        tc = jl_instantiate_unionall(ua, pi);
    }
    JL_GC_POP();
    return tc;
}

JL_DLLEXPORT jl_value_t *jl_apply_type1(jl_value_t *tc, jl_value_t *p1)
{
    return jl_apply_type(tc, &p1, 1);
}

JL_DLLEXPORT jl_value_t *jl_apply_type2(jl_value_t *tc, jl_value_t *p1, jl_value_t *p2)
{
    jl_value_t *args[2];
    args[0] = p1;
    args[1] = p2;
    return jl_apply_type(tc, args, 2);
}

jl_datatype_t *jl_apply_modify_type(jl_value_t *dt)
{
    jl_datatype_t *rettyp = (jl_datatype_t*)jl_apply_type2(jl_pair_type, dt, dt);
    JL_GC_PROMISE_ROOTED(rettyp); // (JL_ALWAYS_LEAFTYPE)
    return rettyp;
}

jl_datatype_t *jl_apply_cmpswap_type(jl_value_t *dt)
{
    jl_value_t *params[2];
    jl_value_t *names = jl_atomic_load_relaxed(&cmpswap_names);
    if (names == NULL) {
        params[0] = (jl_value_t*)jl_symbol("old");
        params[1] = (jl_value_t*)jl_symbol("success");
        jl_value_t *lnames = jl_f_tuple(NULL, params, 2);
        if (jl_atomic_cmpswap(&cmpswap_names, &names, lnames))
            names = jl_atomic_load_relaxed(&cmpswap_names); // == lnames
    }
    params[0] = dt;
    params[1] = (jl_value_t*)jl_bool_type;
    jl_datatype_t *tuptyp = jl_apply_tuple_type_v(params, 2);
    JL_GC_PROMISE_ROOTED(tuptyp); // (JL_ALWAYS_LEAFTYPE)
    jl_datatype_t *rettyp = (jl_datatype_t*)jl_apply_type2((jl_value_t*)jl_namedtuple_type, names, (jl_value_t*)tuptyp);
    JL_GC_PROMISE_ROOTED(rettyp); // (JL_ALWAYS_LEAFTYPE)
    return rettyp;
}

JL_DLLEXPORT jl_value_t *jl_tupletype_fill(size_t n, jl_value_t *v)
{
    // TODO: replace with just using NTuple
    jl_value_t *p = NULL;
    JL_GC_PUSH1(&p);
    p = (jl_value_t*)jl_svec_fill(n, v);
    p = (jl_value_t*)jl_apply_tuple_type((jl_svec_t*)p);
    JL_GC_POP();
    return p;
}

JL_EXTENSION struct _jl_typestack_t {
    jl_datatype_t *tt;
    struct _jl_typestack_t *prev;
};

static jl_value_t *inst_type_w_(jl_value_t *t, jl_typeenv_t *env, jl_typestack_t *stack, int check);
static jl_svec_t *inst_ftypes(jl_svec_t *p, jl_typeenv_t *env, jl_typestack_t *stack);

JL_DLLEXPORT jl_value_t *jl_instantiate_unionall(jl_unionall_t *u, jl_value_t *p)
{
    jl_typeenv_t env = { u->var, p, NULL };
    return inst_type_w_(u->body, &env, NULL, 1);
}

jl_value_t *jl_substitute_var(jl_value_t *t, jl_tvar_t *var, jl_value_t *val)
{
    jl_typeenv_t env = { var, val, NULL };
    return inst_type_w_(t, &env, NULL, 1);
}

jl_value_t *jl_unwrap_unionall(jl_value_t *v)
{
    while (jl_is_unionall(v))
        v = ((jl_unionall_t*)v)->body;
    return v;
}

// wrap `t` in the same unionalls that surround `u`
// where `t` is derived from `u`, so the error checks in jl_type_unionall are unnecessary
jl_value_t *jl_rewrap_unionall(jl_value_t *t, jl_value_t *u)
{
    if (!jl_is_unionall(u))
        return t;
    t = jl_rewrap_unionall(t, ((jl_unionall_t*)u)->body);
    jl_tvar_t *v = ((jl_unionall_t*)u)->var;
    // normalize `T where T<:S` => S
    if (t == (jl_value_t*)v)
        return v->ub;
    // where var doesn't occur in body just return body
    if (!jl_has_typevar(t, v))
        return t;
    JL_GC_PUSH1(&t);
    //if (v->lb == v->ub)  // TODO maybe
    //    t = jl_substitute_var(body, v, v->ub);
    //else
    t = jl_new_struct(jl_unionall_type, v, t);
    JL_GC_POP();
    return t;
}

// wrap `t` in the same unionalls that surround `u`
// where `t` is extended from `u`, so the checks in jl_rewrap_unionall are unnecessary
jl_value_t *jl_rewrap_unionall_(jl_value_t *t, jl_value_t *u)
{
    if (!jl_is_unionall(u))
        return t;
    t = jl_rewrap_unionall_(t, ((jl_unionall_t*)u)->body);
    JL_GC_PUSH1(&t);
    t = jl_new_struct(jl_unionall_type, ((jl_unionall_t*)u)->var, t);
    JL_GC_POP();
    return t;
}

static jl_value_t *lookup_type_stack(jl_typestack_t *stack, jl_datatype_t *tt, size_t ntp,
                                     jl_value_t **iparams)
{
    // if an identical instantiation is already in process somewhere up the
    // stack, return it. this computes a fixed point for recursive types.
    jl_typename_t *tn = tt->name;
    while (stack != NULL) {
        JL_GC_PROMISE_ROOTED(stack->tt);
        if (stack->tt->name == tn &&
            ntp == jl_svec_len(stack->tt->parameters) &&
            typekey_eq(stack->tt, iparams, ntp)) {
            return (jl_value_t*)stack->tt;
        }
        stack = stack->prev;
    }
    return NULL;
}

// stable numbering for types--starts with name->hash, then falls back to objectid
// sets failed if the hash value isn't stable (if not set on entry)
static unsigned type_hash(jl_value_t *kj, int *failed) JL_NOTSAFEPOINT
{
    jl_value_t *uw = jl_is_unionall(kj) ? jl_unwrap_unionall(kj) : kj;
    if (jl_is_datatype(uw)) {
        jl_datatype_t *dt = (jl_datatype_t*)uw;
        unsigned hash = dt->hash;
        if (!hash) {
            if (!*failed) {
                *failed = 1;
                return 0;
            }
            hash = typekey_hash(dt->name, jl_svec_data(dt->parameters), jl_svec_len(dt->parameters), *failed);
        }
        return hash;
    }
    else if (jl_is_typevar(uw)) {
        if (!*failed) {
            *failed = 1;
            return 0;
        }
        // ignore var and lb, since those might get normalized out in equality testing
        return type_hash(((jl_tvar_t*)uw)->ub, failed);
    }
    else if (jl_is_vararg(uw)) {
        if (!*failed) {
            *failed = 1;
            return 0;
        }
        jl_vararg_t *vm = (jl_vararg_t *)uw;
        // 0x064eeaab is just a randomly chosen constant
        return bitmix(type_hash(vm->T ? vm->T : (jl_value_t*)jl_any_type, failed), vm->N ? type_hash(vm->N, failed) : 0x064eeaab);
    }
    else if (jl_is_uniontype(uw)) {
        if (!*failed) {
            *failed = 1;
            return 0;
        }
        unsigned hasha = type_hash(((jl_uniontype_t*)uw)->a, failed);
        unsigned hashb = type_hash(((jl_uniontype_t*)uw)->b, failed);
        // use a associative mixing function, with well-defined overflow
        // since Union is associative
        return hasha + hashb;
    }
    else {
        return jl_object_id(uw);
    }
}

static unsigned typekey_hash(jl_typename_t *tn, jl_value_t **key, size_t n, int nofail) JL_NOTSAFEPOINT
{
    if (tn == jl_type_typename && key[0] == jl_bottom_type)
        return jl_typeofbottom_type->hash;
    size_t j;
    unsigned hash = 3;
    int failed = nofail;
    for (j = 0; j < n; j++) {
        hash = bitmix(type_hash(key[j], &failed), hash);
        if (failed && !nofail)
            return 0;
    }
    hash = bitmix(~tn->hash, hash);
    return hash ? hash : 1;
}

static unsigned typekeyvalue_hash(jl_typename_t *tn, jl_value_t *key1, jl_value_t **key, size_t n, int leaf) JL_NOTSAFEPOINT
{
    size_t j;
    unsigned hash = 3;
    for (j = 0; j < n; j++) {
        jl_value_t *kj = j == 0 ? key1 : key[j - 1];
        uint_t hj;
        if (leaf && jl_is_kind(jl_typeof(kj))) {
            hj = typekey_hash(jl_type_typename, &kj, 1, 0);
            if (hj == 0)
                return 0;
        }
        else {
            hj = ((jl_datatype_t*)jl_typeof(kj))->hash;
        }
        hash = bitmix(hj, hash);
    }
    hash = bitmix(~tn->hash, hash);
    return hash ? hash : 1;
}

void jl_precompute_memoized_dt(jl_datatype_t *dt, int cacheable)
{
    int istuple = (dt->name == jl_tuple_typename);
    dt->hasfreetypevars = 0;
    dt->isconcretetype = !dt->name->abstract;
    dt->isdispatchtuple = istuple;
    size_t i, l = jl_nparams(dt);
    for (i = 0; i < l; i++) {
        jl_value_t *p = jl_tparam(dt, i);
        if (!dt->hasfreetypevars) {
            dt->hasfreetypevars = jl_has_free_typevars(p);
            if (dt->hasfreetypevars)
                dt->isconcretetype = 0;
        }
        if (istuple && dt->isconcretetype)
            dt->isconcretetype = (jl_is_datatype(p) && ((jl_datatype_t*)p)->isconcretetype) || p == jl_bottom_type;
        if (dt->isdispatchtuple) {
            dt->isdispatchtuple = jl_is_datatype(p) &&
                ((!jl_is_kind(p) && ((jl_datatype_t*)p)->isconcretetype) ||
                 (p == (jl_value_t*)jl_typeofbottom_type) || // == Type{Union{}}, so needs to be consistent
                 (((jl_datatype_t*)p)->name == jl_type_typename && !((jl_datatype_t*)p)->hasfreetypevars));
        }
        if (istuple && dt->has_concrete_subtype) {
            if (jl_is_vararg(p))
                p = ((jl_vararg_t*)p)->T;
            // tuple types like Tuple{:x} cannot have instances
            if (p && !jl_is_type(p) && !jl_is_typevar(p))
                dt->has_concrete_subtype = 0;
        }
    }
    if (dt->name == jl_type_typename) {
        cacheable = 0; // the cache for Type ignores parameter normalization, so it can't be used as a regular hash
        jl_value_t *p = jl_tparam(dt, 0);
        if (!jl_is_type(p) && !jl_is_typevar(p)) // Type{v} has no subtypes, if v is not a Type
            dt->has_concrete_subtype = 0;
    }
    dt->hash = typekey_hash(dt->name, jl_svec_data(dt->parameters), l, cacheable);
    dt->cached_by_hash = cacheable ? (typekey_hash(dt->name, jl_svec_data(dt->parameters), l, 0) != 0) : (dt->hash != 0);
}

static void check_datatype_parameters(jl_typename_t *tn, jl_value_t **params, size_t np)
{
    jl_value_t *wrapper = tn->wrapper;
    jl_value_t **bounds;
    JL_GC_PUSHARGS(bounds, np*2);
    int i = 0;
    while (jl_is_unionall(wrapper)) {
        jl_tvar_t *tv = ((jl_unionall_t*)wrapper)->var;
        bounds[i++] = tv->lb;
        bounds[i++] = tv->ub;
        wrapper = ((jl_unionall_t*)wrapper)->body;
    }
    assert(i == np*2);
    wrapper = tn->wrapper;
    for (i = 0; i < np; i++) {
        assert(jl_is_unionall(wrapper));
        jl_tvar_t *tv = ((jl_unionall_t*)wrapper)->var;
        if (!within_typevar(params[i], bounds[2*i], bounds[2*i+1])) {
            if (tv->lb != bounds[2*i] || tv->ub != bounds[2*i+1])
                // pass a new version of `tv` containing the instantiated bounds
                tv = jl_new_typevar(tv->name, bounds[2*i], bounds[2*i+1]);
            JL_GC_PUSH1(&tv);
            jl_type_error_rt(jl_symbol_name(tn->name), jl_symbol_name(tv->name), (jl_value_t*)tv, params[i]);
        }
        int j;
        for (j = 2*i + 2; j < 2*np; j++) {
            jl_value_t *bj = bounds[j];
            if (bj != (jl_value_t*)jl_any_type && bj != jl_bottom_type)
                bounds[j] = jl_substitute_var(bj, tv, params[i]);
        }
        wrapper = ((jl_unionall_t*)wrapper)->body;
    }
    JL_GC_POP();
}

static jl_value_t *extract_wrapper(jl_value_t *t JL_PROPAGATES_ROOT) JL_GLOBALLY_ROOTED
{
    t = jl_unwrap_unionall(t);
    if (jl_is_datatype(t))
        return ((jl_datatype_t*)t)->name->wrapper;
    if (jl_is_uniontype(t)) {
        jl_value_t *n1 = extract_wrapper(((jl_uniontype_t*)t)->a);
        if (n1 != NULL) return n1;
        return extract_wrapper(((jl_uniontype_t*)t)->b);
    }
    if (jl_is_typevar(t))
        return extract_wrapper(((jl_tvar_t*)t)->ub);
    return NULL;
}

int _may_substitute_ub(jl_value_t *v, jl_tvar_t *var, int inside_inv, int *cov_count) JL_NOTSAFEPOINT
{
    if (v == (jl_value_t*)var) {
        if (inside_inv) {
            return 0;
        }
        else {
            (*cov_count)++;
            return *cov_count <= 1 || jl_is_concrete_type(var->ub);
        }
    }
    else if (jl_is_uniontype(v)) {
        return _may_substitute_ub(((jl_uniontype_t*)v)->a, var, inside_inv, cov_count) &&
            _may_substitute_ub(((jl_uniontype_t*)v)->b, var, inside_inv, cov_count);
    }
    else if (jl_is_unionall(v)) {
        jl_unionall_t *ua = (jl_unionall_t*)v;
        if (ua->var == var)
            return 1;
        return _may_substitute_ub(ua->var->lb, var, inside_inv, cov_count) &&
            _may_substitute_ub(ua->var->ub, var, inside_inv, cov_count) &&
            _may_substitute_ub(ua->body, var, inside_inv, cov_count);
    }
    else if (jl_is_datatype(v)) {
        int invar = inside_inv || !jl_is_tuple_type(v);
        for (size_t i = 0; i < jl_nparams(v); i++) {
            if (!_may_substitute_ub(jl_tparam(v,i), var, invar, cov_count))
                return 0;
        }
    }
    else if (jl_is_vararg(v)) {
        jl_vararg_t *va = (jl_vararg_t*)v;
        int old_count = *cov_count;
        if (va->T && !_may_substitute_ub(va->T, var, inside_inv, cov_count))
            return 0;
        if (*cov_count > old_count && !jl_is_concrete_type(var->ub))
            return 0;
        if (va->N && !_may_substitute_ub(va->N, var, 1, cov_count))
            return 0;
    }
    return 1;
}

// Check whether `var` may be replaced with its upper bound `ub` in `v where var<:ub`
// Conditions:
//  * `var` does not appear in invariant position
//  * `var` appears at most once (in covariant position) and not in a `Vararg`
//    unless the upper bound is concrete (diagonal rule)
int may_substitute_ub(jl_value_t *v, jl_tvar_t *var) JL_NOTSAFEPOINT
{
    int cov_count = 0;
    return _may_substitute_ub(v, var, 0, &cov_count);
}

jl_value_t *normalize_unionalls(jl_value_t *t)
{
    JL_GC_PUSH1(&t);
    if (jl_is_uniontype(t)) {
        jl_uniontype_t *u = (jl_uniontype_t*)t;
        jl_value_t *a = NULL;
        jl_value_t *b = NULL;
        JL_GC_PUSH2(&a, &b);
        a = normalize_unionalls(u->a);
        b = normalize_unionalls(u->b);
        if (a != u->a || b != u->b) {
            t = jl_new_struct(jl_uniontype_type, a, b);
        }
        JL_GC_POP();
    }
    else if (jl_is_unionall(t)) {
        jl_unionall_t *u = (jl_unionall_t*)t;
        jl_value_t *body = normalize_unionalls(u->body);
        if (body != u->body) {
            JL_GC_PUSH1(&body);
            t = jl_new_struct(jl_unionall_type, u->var, body);
            JL_GC_POP();
            u = (jl_unionall_t*)t;
        }

        if (u->var->lb == u->var->ub || may_substitute_ub(body, u->var)) {
            JL_TRY {
                t = jl_instantiate_unionall(u, u->var->ub);
            }
            JL_CATCH {
                // just skip normalization
                // (may happen for bounds inconsistent with the wrapper's bounds)
            }
        }
    }
    JL_GC_POP();
    return t;
}

static jl_value_t *_jl_instantiate_type_in_env(jl_value_t *ty, jl_unionall_t *env, jl_value_t **vals, jl_typeenv_t *prev, jl_typestack_t *stack);

static jl_value_t *inst_datatype_inner(jl_datatype_t *dt, jl_svec_t *p, jl_value_t **iparams, size_t ntp,
                                       jl_typestack_t *stack, jl_typeenv_t *env)
{
    jl_typestack_t top;
    jl_typename_t *tn = dt->name;
    int istuple = (tn == jl_tuple_typename);
    int isnamedtuple = (tn == jl_namedtuple_typename);
    if (tn != jl_type_typename) {
        size_t i;
        for (i = 0; i < ntp; i++)
            iparams[i] = normalize_unionalls(iparams[i]);
    }

    // check type cache, if applicable
    int cacheable = 1;
    if (istuple) {
        size_t i;
        for (i = 0; cacheable && i < ntp; i++)
            if (!jl_is_concrete_type(iparams[i]) && iparams[i] != jl_bottom_type)
                cacheable = 0;
    }
    else {
        size_t i;
        for (i = 0; cacheable && i < ntp; i++)
            if (jl_has_free_typevars(iparams[i]))
                cacheable = 0;
    }
    if (cacheable) {
        size_t i;
        for (i = 0; i < ntp; i++) {
            jl_value_t *pi = iparams[i];
            if (pi == jl_bottom_type)
                continue;
            if (jl_is_datatype(pi))
                continue;
            if (jl_is_vararg(pi)) {
                pi = jl_unwrap_vararg(pi);
                if (jl_has_free_typevars(pi))
                    continue;
            }
            // normalize types equal to wrappers (prepare for wrapper_id)
            jl_value_t *tw = extract_wrapper(pi);
            if (tw && tw != pi && (tn != jl_type_typename || jl_typeof(pi) == jl_typeof(tw)) &&
                    jl_types_equal(pi, tw)) {
                // This would require some special handling, but is never used at
                // the moment.
                assert(!jl_is_vararg(iparams[i]));
                iparams[i] = tw;
                if (p) jl_gc_wb(p, tw);
            }
        }
        if (tn == jl_type_typename && jl_is_datatype(iparams[0]) && ((jl_datatype_t*)iparams[0])->name == jl_type_typename &&
            jl_tparam0(iparams[0]) == jl_bottom_type) {
            // normalize Type{Type{Union{}}} to Type{TypeofBottom}
            iparams[0] = (jl_value_t*)jl_typeofbottom_type;
        }
        jl_value_t *lkup = (jl_value_t*)lookup_type(tn, iparams, ntp);
        if (lkup != NULL)
            return lkup;
    }
    jl_value_t *stack_lkup = lookup_type_stack(stack, dt, ntp, iparams);
    if (stack_lkup)
        return stack_lkup;

    if (!istuple) {
        // check parameters against bounds in type definition
        check_datatype_parameters(tn, iparams, ntp);
    }
    else if (ntp == 0 && jl_emptytuple_type != NULL) {
        // empty tuple type case
        return (jl_value_t*)jl_emptytuple_type;
    }

    jl_datatype_t *ndt = NULL;
    jl_value_t *last = iparams[ntp - 1];
    JL_GC_PUSH3(&p, &ndt, &last);

    if (istuple && ntp > 0 && jl_is_vararg(last)) {
        // normalize Tuple{..., Vararg{Int, 3}} to Tuple{..., Int, Int, Int}
        jl_value_t *va = jl_unwrap_unionall(last);
        jl_value_t *va0 = jl_unwrap_vararg(va), *va1 = jl_unwrap_vararg_num(va);
        // return same `Tuple` object for types equal to it
        if (ntp == 1 && va0 == (jl_value_t*)jl_any_type && !va1) {
            JL_GC_POP();
            return (jl_value_t*)jl_anytuple_type;
        }
        if (va1 && jl_is_long(va1)) {
            ssize_t nt = jl_unbox_long(va1);
            assert(nt >= 0);
            if (nt == 0 || !jl_has_free_typevars(va0)) {
                if (ntp == 1) {
                    JL_GC_POP();
                    return jl_tupletype_fill(nt, va0);
                }
                size_t i, l;
                p = jl_alloc_svec(ntp - 1 + nt);
                for (i = 0, l = ntp - 1; i < l; i++)
                    jl_svecset(p, i, iparams[i]);
                l = ntp - 1 + nt;
                for (; i < l; i++)
                    jl_svecset(p, i, va0);
                jl_value_t *ndt = (jl_value_t*)jl_apply_tuple_type(p);
                JL_GC_POP();
                return ndt;
            }
        }
    }

    // move array of instantiated parameters to heap; we need to keep it
    if (p == NULL) {
        p = jl_alloc_svec_uninit(ntp);
        for (size_t i = 0; i < ntp; i++)
            jl_svecset(p, i, iparams[i]);
    }

    // acquire the write lock now that we know we need a new object
    // since we're going to immediately leak it globally via the instantiation stack
    if (cacheable) {
        JL_LOCK(&typecache_lock); // Might GC
        jl_value_t *lkup = (jl_value_t*)lookup_type(tn, iparams, ntp);
        if (lkup != NULL) {
            JL_UNLOCK(&typecache_lock); // Might GC
            JL_GC_POP();
            return lkup;
        }
    }

    // create and initialize new type
    ndt = jl_new_uninitialized_datatype();
    ndt->isprimitivetype = dt->isprimitivetype;
    // Usually dt won't have ismutationfree set at this point, but it is
    // overriden for `Type`, which we handle here.
    ndt->ismutationfree = dt->ismutationfree;
    // associate these parameters with the new type on
    // the stack, in case one of its field types references it.
    top.tt = (jl_datatype_t*)ndt;
    top.prev = stack;
    stack = &top;
    ndt->name = tn;
    jl_gc_wb(ndt, ndt->name);
    ndt->super = NULL;
    ndt->parameters = p;
    jl_gc_wb(ndt, ndt->parameters);
    ndt->types = NULL; // to be filled in below
    if (istuple) {
        ndt->types = p; // TODO: this may need to filter out certain types
    }
    else if (isnamedtuple) {
        jl_value_t *names_tup = jl_svecref(p, 0);
        jl_value_t *values_tt = jl_svecref(p, 1);
        if (!jl_has_free_typevars(names_tup) && !jl_has_free_typevars(values_tt)) {
            if (!jl_is_tuple(names_tup))
                jl_type_error_rt("NamedTuple", "names", (jl_value_t*)jl_anytuple_type, names_tup);
            size_t nf = jl_nfields(names_tup);
            for (size_t i = 0; i < nf; i++) {
                jl_value_t *ni = jl_fieldref(names_tup, i);
                if (!jl_is_symbol(ni))
                    jl_type_error_rt("NamedTuple", "name", (jl_value_t*)jl_symbol_type, ni);
                for (size_t j = 0; j < i; j++) {
                    if (ni == jl_fieldref_noalloc(names_tup, j))
                        jl_errorf("duplicate field name in NamedTuple: \"%s\" is not unique", jl_symbol_name((jl_sym_t*)ni));
                }
            }
            if (!jl_is_datatype(values_tt))
                jl_error("NamedTuple field type must be a tuple type");
            if (jl_is_va_tuple((jl_datatype_t*)values_tt) || jl_nparams(values_tt) != nf)
                jl_error("NamedTuple names and field types must have matching lengths");
            ndt->types = ((jl_datatype_t*)values_tt)->parameters;
            jl_gc_wb(ndt, ndt->types);
        }
        else {
            ndt->types = jl_emptysvec; // XXX: this is essentially always false
        }
    }

    jl_datatype_t *primarydt = ((jl_datatype_t*)jl_unwrap_unionall(tn->wrapper));
    jl_precompute_memoized_dt(ndt, cacheable);
    if (primarydt->layout)
        jl_compute_field_offsets(ndt);

    if (istuple || isnamedtuple) {
        ndt->super = jl_any_type;
    }
    else if (dt->super) {
        ndt->super = (jl_datatype_t*)inst_type_w_((jl_value_t*)dt->super, env, stack, 1);
        jl_gc_wb(ndt, ndt->super);
    }
    jl_svec_t *ftypes = dt->types;
    if (ftypes == NULL)
        ftypes = primarydt->types;
    if (ftypes == NULL || dt->super == NULL) {
        // in the process of creating this type definition:
        // need to instantiate the super and types fields later
        if (tn->partial == NULL) {
            tn->partial = jl_alloc_vec_any(0);
            jl_gc_wb(tn, tn->partial);
        }
        jl_array_ptr_1d_push(tn->partial, (jl_value_t*)ndt);
    }
    else if (!isnamedtuple && !istuple) {
        assert(ftypes != jl_emptysvec || jl_field_names(ndt) == jl_emptysvec);
        assert(ftypes == jl_emptysvec || !ndt->name->abstract);
        if (ftypes == jl_emptysvec) {
            ndt->types = ftypes;
        }
        else if (cacheable) {
            // recursively instantiate the types of the fields
            if (dt->types == NULL)
                ndt->types = jl_compute_fieldtypes(ndt, stack);
            else
                ndt->types = inst_ftypes(ftypes, env, stack);
            jl_gc_wb(ndt, ndt->types);
        }
    }

    // now publish the finished result
    // XXX: if the stack was used, this will publish in the wrong order,
    // leading to incorrect layouts and data races (#40050: the A{T} should be
    // an isbitstype singleton of size 0)
    if (cacheable) {
        if (ndt->layout == NULL && ndt->types != NULL && ndt->isconcretetype)
            jl_compute_field_offsets(ndt);
        jl_cache_type_(ndt);
        JL_UNLOCK(&typecache_lock); // Might GC
    }

    JL_GC_POP();
    return (jl_value_t*)ndt;
}

static jl_tupletype_t *jl_apply_tuple_type_v_(jl_value_t **p, size_t np, jl_svec_t *params)
{
    return (jl_datatype_t*)inst_datatype_inner(jl_anytuple_type, params, p, np, NULL, NULL);
}

JL_DLLEXPORT jl_tupletype_t *jl_apply_tuple_type(jl_svec_t *params)
{
    return jl_apply_tuple_type_v_(jl_svec_data(params), jl_svec_len(params), params);
}

JL_DLLEXPORT jl_tupletype_t *jl_apply_tuple_type_v(jl_value_t **p, size_t np)
{
    return jl_apply_tuple_type_v_(p, np, NULL);
}

jl_tupletype_t *jl_lookup_arg_tuple_type(jl_value_t *arg1, jl_value_t **args, size_t nargs, int leaf)
{
    return (jl_datatype_t*)lookup_typevalue(jl_tuple_typename, arg1, args, nargs, leaf);
}

jl_tupletype_t *jl_inst_arg_tuple_type(jl_value_t *arg1, jl_value_t **args, size_t nargs, int leaf)
{
    jl_tupletype_t *tt = (jl_datatype_t*)lookup_typevalue(jl_tuple_typename, arg1, args, nargs, leaf);
    if (tt == NULL) {
        size_t i;
        jl_svec_t *params = jl_alloc_svec(nargs);
        JL_GC_PUSH1(&params);
        for (i = 0; i < nargs; i++) {
            jl_value_t *ai = (i == 0 ? arg1 : args[i - 1]);
            if (leaf && jl_is_type(ai)) {
                // if `ai` has free type vars this will not be a valid (concrete) type.
                // TODO: it would be really nice to only dispatch and cache those as
                // `jl_typeof(ai)`, but that will require some redesign of the caching
                // logic.
                ai = (jl_value_t*)jl_wrap_Type(ai);
            }
            else {
                ai = jl_typeof(ai);
            }
            jl_svecset(params, i, ai);
        }
        tt = (jl_datatype_t*)inst_datatype_inner(jl_anytuple_type, params, jl_svec_data(params), nargs, NULL, NULL);
        JL_GC_POP();
    }
    return tt;
}

static jl_svec_t *inst_ftypes(jl_svec_t *p, jl_typeenv_t *env, jl_typestack_t *stack)
{
    size_t i;
    size_t lp = jl_svec_len(p);
    jl_svec_t *np = jl_alloc_svec(lp);
    JL_GC_PUSH1(&np);
    for (i = 0; i < lp; i++) {
        jl_value_t *pi = jl_svecref(p, i);
        JL_TRY {
            pi = inst_type_w_(pi, env, stack, 1);
            if (!jl_is_type(pi) && !jl_is_typevar(pi)) {
                pi = jl_bottom_type;
            }
        }
        JL_CATCH {
            pi = jl_bottom_type;
        }
        jl_svecset(np, i, pi);
    }
    JL_GC_POP();
    return np;
}

static jl_value_t *inst_tuple_w_(jl_value_t *t, jl_typeenv_t *env, jl_typestack_t *stack, int check)
{
    jl_datatype_t *tt = (jl_datatype_t*)t;
    jl_svec_t *tp = tt->parameters;
    size_t ntp = jl_svec_len(tp);
    // Instantiate NTuple{3,Int}
    // Note this does not instantiate Tuple{Vararg{Int,3}}; that's done in inst_datatype_inner
    if (jl_is_va_tuple(tt) && ntp == 1) {
        // If this is a Tuple{Vararg{T,N}} with known N, expand it to
        // a fixed-length tuple
        jl_value_t *T=NULL, *N=NULL;
        jl_value_t *va = jl_unwrap_unionall(jl_tparam0(tt));
        jl_value_t *ttT = jl_unwrap_vararg(va);
        jl_value_t *ttN = jl_unwrap_vararg_num(va);
        jl_typeenv_t *e = env;
        while (e != NULL) {
            if ((jl_value_t*)e->var == ttT)
                T = e->val;
            else if ((jl_value_t*)e->var == ttN)
                N = e->val;
            e = e->prev;
        }
        if (T != NULL && N != NULL && jl_is_long(N)) {
            ssize_t nt = jl_unbox_long(N);
            if (nt < 0)
                jl_errorf("size or dimension is negative: %zd", nt);
            return (jl_value_t*)jl_tupletype_fill(nt, T);
        }
    }
    jl_value_t **iparams;
    int onstack = ntp < jl_page_size/sizeof(jl_value_t*);
    JL_GC_PUSHARGS(iparams, onstack ? ntp : 1);
    jl_svec_t *ip_heap = NULL;
    if (!onstack) {
        ip_heap = jl_alloc_svec(ntp);
        iparams[0] = (jl_value_t*)ip_heap;
        iparams = jl_svec_data(ip_heap);
    }
    int bound = 0;
    int i;
    for (i = 0; i < ntp; i++) {
        jl_value_t *elt = jl_svecref(tp, i);
        jl_value_t *pi = inst_type_w_(elt, env, stack, 0);
        iparams[i] = pi;
        if (ip_heap)
            jl_gc_wb(ip_heap, pi);
        bound |= (pi != elt);
    }
    if (bound)
        t = inst_datatype_inner(tt, ip_heap, iparams, ntp, stack, env);
    JL_GC_POP();
    return t;
}

static jl_value_t *inst_type_w_(jl_value_t *t, jl_typeenv_t *env, jl_typestack_t *stack, int check)
{
    size_t i;
    if (jl_is_typevar(t)) {
        jl_typeenv_t *e = env;
        while (e != NULL) {
            if (e->var == (jl_tvar_t*)t) {
                jl_value_t *val = e->val;
                return val;
            }
            e = e->prev;
        }
        return t;
    }
    if (jl_is_unionall(t)) {
        jl_unionall_t *ua = (jl_unionall_t*)t;
        jl_value_t *lb = NULL;
        jl_value_t *var = NULL;
        jl_value_t *newbody = NULL;
        JL_GC_PUSH3(&lb, &var, &newbody);
        lb = inst_type_w_(ua->var->lb, env, stack, check);
        var = inst_type_w_(ua->var->ub, env, stack, check);
        if (lb != ua->var->lb || var != ua->var->ub) {
            var = (jl_value_t*)jl_new_typevar(ua->var->name, lb, var);
        }
        else {
            var = (jl_value_t*)ua->var;
        }
        jl_typeenv_t newenv = { ua->var, var, env };
        newbody = inst_type_w_(ua->body, &newenv, stack, check);
        if (newbody == (jl_value_t*)jl_emptytuple_type) {
            // NTuple{0} => Tuple{} can make a typevar disappear
            t = (jl_value_t*)jl_emptytuple_type;
        }
        else if (newbody != ua->body || var != (jl_value_t*)ua->var) {
            // if t's parameters are not bound in the environment, return it uncopied (#9378)
            t = jl_new_struct(jl_unionall_type, var, newbody);
        }
        JL_GC_POP();
        return t;
    }
    if (jl_is_uniontype(t)) {
        jl_uniontype_t *u = (jl_uniontype_t*)t;
        jl_value_t *a = inst_type_w_(u->a, env, stack, check);
        jl_value_t *b = NULL;
        JL_GC_PUSH2(&a, &b);
        b = inst_type_w_(u->b, env, stack, check);
        if (a != u->a || b != u->b) {
            jl_value_t *uargs[2] = {a, b};
            t = jl_type_union(uargs, 2);
        }
        JL_GC_POP();
        return t;
    }
    if (jl_is_vararg(t)) {
        jl_vararg_t *v = (jl_vararg_t*)t;
        jl_value_t *T = NULL;
        jl_value_t *N = NULL;
        JL_GC_PUSH2(&T, &N);
        if (v->T) {
            T = inst_type_w_(v->T, env, stack, check);
            if (v->N)
                N = inst_type_w_(v->N, env, stack, check);
        }
        if (T != v->T || N != v->N) {
            t = (jl_value_t*)jl_wrap_vararg(T, N);
        }
        JL_GC_POP();
        return t;
    }
    if (!jl_is_datatype(t))
        return t;
    jl_datatype_t *tt = (jl_datatype_t*)t;
    jl_svec_t *tp = tt->parameters;
    if (tp == jl_emptysvec)
        return t;
    jl_typename_t *tn = tt->name;
    if (tn == jl_tuple_typename)
        return inst_tuple_w_(t, env, stack, check);
    size_t ntp = jl_svec_len(tp);
    jl_value_t **iparams;
    JL_GC_PUSHARGS(iparams, ntp);
    int bound = 0;
    for (i = 0; i < ntp; i++) {
        jl_value_t *elt = jl_svecref(tp, i);
        jl_value_t *pi = inst_type_w_(elt, env, stack, check);
        iparams[i] = pi;
        bound |= (pi != elt);
    }
    // if t's parameters are not bound in the environment, return it uncopied (#9378)
    if (bound)
        t = inst_datatype_inner(tt, NULL, iparams, ntp, stack, env);
    JL_GC_POP();
    return t;
}

static jl_value_t *instantiate_with(jl_value_t *t, jl_value_t **env, size_t n, jl_typeenv_t *te)
{
    if (n > 0) {
        jl_typeenv_t en = { (jl_tvar_t*)env[0], env[1], te };
        return instantiate_with(t, &env[2], n-1, &en );
    }
    return inst_type_w_(t, te, NULL, 1);
}

jl_value_t *jl_instantiate_type_with(jl_value_t *t, jl_value_t **env, size_t n)
{
    return instantiate_with(t, env, n, NULL);
}

static jl_value_t *_jl_instantiate_type_in_env(jl_value_t *ty, jl_unionall_t *env, jl_value_t **vals, jl_typeenv_t *prev, jl_typestack_t *stack)
{
    jl_typeenv_t en = { env->var, vals[0], prev };
    if (jl_is_unionall(env->body))
        return _jl_instantiate_type_in_env(ty, (jl_unionall_t*)env->body, vals + 1, &en, stack);
    else
        return inst_type_w_(ty, &en, stack, 1);
}

JL_DLLEXPORT jl_value_t *jl_instantiate_type_in_env(jl_value_t *ty, jl_unionall_t *env, jl_value_t **vals)
{
    jl_value_t *typ = ty;
    if (jl_is_unionall(env)) {
        JL_TRY {
            typ = _jl_instantiate_type_in_env(ty, env, vals, NULL, NULL);
        }
        JL_CATCH {
            typ = jl_bottom_type;
        }
    }
    return typ;
}

jl_datatype_t *jl_wrap_Type(jl_value_t *t)
{
    return (jl_datatype_t*)jl_instantiate_unionall(jl_type_type, t);
}

jl_vararg_t *jl_wrap_vararg(jl_value_t *t, jl_value_t *n)
{
    if (n) {
        if (jl_is_typevar(n) || jl_is_uniontype(jl_unwrap_unionall(n))) {
            // TODO: this is disabled due to #39698; it is also inconsistent
            // with other similar checks, where we usually only check substituted
            // values and not the bounds of variables.
            /*
            jl_tvar_t *N = (jl_tvar_t*)n;
            if (!(N->lb == jl_bottom_type && N->ub == (jl_value_t*)jl_any_type))
                jl_error("TypeVar in Vararg length must have bounds Union{} and Any");
            */
        }
        else if (!jl_is_long(n)) {
            jl_type_error_rt("Vararg", "count", (jl_value_t*)jl_long_type, n);
        }
        else if (jl_unbox_long(n) < 0) {
            jl_errorf("Vararg length is negative: %zd", jl_unbox_long(n));
        }
    }
    if (t) {
        if (!jl_valid_type_param(t)) {
            jl_type_error_rt("Vararg", "type", (jl_value_t*)jl_type_type, t);
        }
    }
    jl_task_t *ct = jl_current_task;
    jl_vararg_t *vm = (jl_vararg_t *)jl_gc_alloc(ct->ptls, sizeof(jl_vararg_t), jl_vararg_type);
    vm->T = t;
    vm->N = n;
    return vm;
}

JL_DLLEXPORT jl_svec_t *jl_compute_fieldtypes(jl_datatype_t *st JL_PROPAGATES_ROOT, void *stack)
{
    assert(st->name != jl_namedtuple_typename && st->name != jl_tuple_typename);
    jl_datatype_t *wt = (jl_datatype_t*)jl_unwrap_unionall(st->name->wrapper);
    size_t i, n = jl_svec_len(wt->parameters);
    assert(n > 0 && "expected empty case to be handled during construction");
    //if (n == 0)
    //    return ((st->types = jl_emptysvec));
    if (wt->types == NULL)
        jl_errorf("cannot determine field types of incomplete type %s",
                  jl_symbol_name(st->name->name));
    jl_typeenv_t *env = (jl_typeenv_t*)alloca(n * sizeof(jl_typeenv_t));
    for (i = 0; i < n; i++) {
        env[i].var = (jl_tvar_t*)jl_svecref(wt->parameters, i);
        env[i].val = jl_svecref(st->parameters, i);
        env[i].prev = i == 0 ? NULL : &env[i - 1];
    }
    jl_typestack_t top;
    top.tt = st;
    top.prev = (jl_typestack_t*)stack;
    st->types = inst_ftypes(wt->types, &env[n - 1], &top);
    jl_gc_wb(st, st->types);
    return st->types;
}


void jl_reinstantiate_inner_types(jl_datatype_t *t) // can throw!
{
    assert(jl_is_datatype(t));
    jl_typestack_t top;
    top.tt = t;
    top.prev = NULL;
    size_t i, j, n = jl_svec_len(t->parameters);
    jl_array_t *partial = t->name->partial;
    if (partial == NULL)
        return;
    if (n == 0) {
        assert(jl_array_len(partial) == 0);
        return;
    }

    jl_typeenv_t *env = (jl_typeenv_t*)alloca(n * sizeof(jl_typeenv_t));
    for (i = 0; i < n; i++) {
        env[i].var = (jl_tvar_t*)jl_svecref(t->parameters, i);
        env[i].val = NULL;
        env[i].prev = i == 0 ? NULL : &env[i - 1];
    }

    for (j = 0; j < jl_array_len(partial); j++) {
        jl_datatype_t *ndt = (jl_datatype_t*)jl_array_ptr_ref(partial, j);
        assert(jl_unwrap_unionall(ndt->name->wrapper) == (jl_value_t*)t);
        for (i = 0; i < n; i++)
            env[i].val = jl_svecref(ndt->parameters, i);

        ndt->super = (jl_datatype_t*)inst_type_w_((jl_value_t*)t->super, &env[n - 1], &top, 1);
        jl_gc_wb(ndt, ndt->super);
    }

    if (t->types != jl_emptysvec) {
        for (j = 0; j < jl_array_len(partial); j++) {
            jl_datatype_t *ndt = (jl_datatype_t*)jl_array_ptr_ref(partial, j);
            for (i = 0; i < n; i++)
                env[i].val = jl_svecref(ndt->parameters, i);
            assert(ndt->types == NULL);
            ndt->types = inst_ftypes(t->types, &env[n - 1], &top);
            jl_gc_wb(ndt, ndt->types);
            if (ndt->isconcretetype) { // cacheable
                jl_compute_field_offsets(ndt);
            }
        }
    }
    else {
        assert(jl_field_names(t) == jl_emptysvec);
    }
}

// initialization -------------------------------------------------------------

static jl_tvar_t *tvar(const char *name)
{
    return jl_new_typevar(jl_symbol(name), (jl_value_t*)jl_bottom_type,
                          (jl_value_t*)jl_any_type);
}

void jl_init_types(void) JL_GC_DISABLED
{
    jl_module_t *core = NULL; // will need to be assigned later

    // create base objects
    jl_datatype_type = jl_new_uninitialized_datatype();
    jl_set_typeof(jl_datatype_type, jl_datatype_type);
    jl_typename_type = jl_new_uninitialized_datatype();
    jl_symbol_type = jl_new_uninitialized_datatype();
    jl_simplevector_type = jl_new_uninitialized_datatype();
    jl_methtable_type = jl_new_uninitialized_datatype();

    jl_emptysvec = (jl_svec_t*)jl_gc_permobj(sizeof(void*), jl_simplevector_type);
    jl_svec_set_len_unsafe(jl_emptysvec, 0);

    jl_any_type = (jl_datatype_t*)jl_new_abstracttype((jl_value_t*)jl_symbol("Any"), core, NULL, jl_emptysvec);
    jl_any_type->super = jl_any_type;
    jl_nonfunction_mt = jl_any_type->name->mt;
    jl_any_type->name->mt = NULL;

    jl_type_type = (jl_unionall_t*)jl_new_abstracttype((jl_value_t*)jl_symbol("Type"), core, jl_any_type, jl_emptysvec);
    jl_type_typename = ((jl_datatype_t*)jl_type_type)->name;
    jl_type_type_mt = jl_new_method_table(jl_type_typename->name, core);
    jl_type_typename->mt = jl_type_type_mt;

    // initialize them. lots of cycles.
    // NOTE: types are not actually mutable, but we want to ensure they are heap-allocated with stable addresses
    jl_datatype_type->name = jl_new_typename_in(jl_symbol("DataType"), core, 0, 1);
    jl_datatype_type->name->wrapper = (jl_value_t*)jl_datatype_type;
    jl_datatype_type->super = (jl_datatype_t*)jl_type_type;
    jl_datatype_type->parameters = jl_emptysvec;
    jl_datatype_type->name->n_uninitialized = 8 - 3;
    jl_datatype_type->name->names = jl_perm_symsvec(8,
            "name",
            "super",
            "parameters",
            "types",
            "instance",
            "layout",
            "hash",
            "flags"); // "hasfreetypevars", "isconcretetype", "isdispatchtuple", "isbitstype", "zeroinit", "has_concrete_subtype", "cached_by_hash"
    jl_datatype_type->types = jl_svec(8,
            jl_typename_type,
            jl_datatype_type,
            jl_simplevector_type,
            jl_simplevector_type,
            jl_any_type, // instance
            jl_any_type /*jl_voidpointer_type*/,
            jl_any_type /*jl_int32_type*/,
            jl_any_type /*jl_uint16_type*/);
    const static uint32_t datatype_constfields[1] = { 0x00000057 }; // (1<<0)|(1<<1)|(1<<2)|(1<<4)|(1<<6)
    const static uint32_t datatype_atomicfields[1] = { 0x00000028 }; // (1<<3)|(1<<5)
    jl_datatype_type->name->constfields = datatype_constfields;
    jl_datatype_type->name->atomicfields = datatype_atomicfields;
    jl_precompute_memoized_dt(jl_datatype_type, 1);

    jl_typename_type->name = jl_new_typename_in(jl_symbol("TypeName"), core, 0, 1);
    jl_typename_type->name->wrapper = (jl_value_t*)jl_typename_type;
    jl_typename_type->name->mt = jl_nonfunction_mt;
    jl_typename_type->super = jl_any_type;
    jl_typename_type->parameters = jl_emptysvec;
    jl_typename_type->name->n_uninitialized = 15 - 2;
    jl_typename_type->name->names = jl_perm_symsvec(15, "name", "module",
                                                    "names", "atomicfields", "constfields",
                                                    "wrapper", "Typeofwrapper", "cache", "linearcache",
                                                    "mt", "partial",
                                                    "hash", "n_uninitialized",
                                                    "flags", // "abstract", "mutable", "mayinlinealloc",
                                                    "max_methods");
    jl_typename_type->types = jl_svec(15, jl_symbol_type, jl_any_type /*jl_module_type*/,
                                      jl_simplevector_type, jl_any_type/*jl_voidpointer_type*/, jl_any_type/*jl_voidpointer_type*/,
                                      jl_type_type, jl_type_type, jl_simplevector_type, jl_simplevector_type,
                                      jl_methtable_type, jl_any_type,
                                      jl_any_type /*jl_long_type*/, jl_any_type /*jl_int32_type*/,
                                      jl_any_type /*jl_uint8_type*/,
                                      jl_any_type /*jl_uint8_type*/);
    const static uint32_t typename_constfields[1] = { 0x00003a3f }; // (1<<0)|(1<<1)|(1<<2)|(1<<3)|(1<<4)|(1<<5)|(1<<9)|(1<<11)|(1<<12)|(1<<13)
    const static uint32_t typename_atomicfields[1] = { 0x00000180 }; // (1<<7)|(1<<8)
    jl_typename_type->name->constfields = typename_constfields;
    jl_typename_type->name->atomicfields = typename_atomicfields;
    jl_precompute_memoized_dt(jl_typename_type, 1);

    jl_methtable_type->name = jl_new_typename_in(jl_symbol("MethodTable"), core, 0, 1);
    jl_methtable_type->name->wrapper = (jl_value_t*)jl_methtable_type;
    jl_methtable_type->name->mt = jl_nonfunction_mt;
    jl_methtable_type->super = jl_any_type;
    jl_methtable_type->parameters = jl_emptysvec;
    jl_methtable_type->name->n_uninitialized = 11 - 6;
    jl_methtable_type->name->names = jl_perm_symsvec(11, "name", "defs",
                                                     "leafcache", "cache", "max_args",
                                                     "module", "backedges",
                                                     "", "", "offs", "");
    jl_methtable_type->types = jl_svec(11, jl_symbol_type, jl_any_type, jl_any_type,
                                       jl_any_type, jl_any_type/*jl_long*/,
                                       jl_any_type/*module*/, jl_any_type/*any vector*/,
                                       jl_any_type/*voidpointer*/, jl_any_type/*int32*/,
                                       jl_any_type/*uint8*/, jl_any_type/*uint8*/);
    const static uint32_t methtable_constfields[1] = { 0x00000020 }; // (1<<5);
    const static uint32_t methtable_atomicfields[1] = { 0x0000001e }; // (1<<1)|(1<<2)|(1<<3)|(1<<4);
    jl_methtable_type->name->constfields = methtable_constfields;
    jl_methtable_type->name->atomicfields = methtable_atomicfields;
    jl_precompute_memoized_dt(jl_methtable_type, 1);

    jl_symbol_type->name = jl_new_typename_in(jl_symbol("Symbol"), core, 0, 1);
    jl_symbol_type->name->wrapper = (jl_value_t*)jl_symbol_type;
    jl_symbol_type->name->mt = jl_nonfunction_mt;
    jl_symbol_type->super = jl_any_type;
    jl_symbol_type->parameters = jl_emptysvec;
    jl_symbol_type->name->n_uninitialized = 0;
    jl_symbol_type->name->names = jl_emptysvec;
    jl_symbol_type->types = jl_emptysvec;
    jl_precompute_memoized_dt(jl_symbol_type, 1);

    jl_simplevector_type->name = jl_new_typename_in(jl_symbol("SimpleVector"), core, 0, 1);
    jl_simplevector_type->name->wrapper = (jl_value_t*)jl_simplevector_type;
    jl_simplevector_type->name->mt = jl_nonfunction_mt;
    jl_simplevector_type->super = jl_any_type;
    jl_simplevector_type->parameters = jl_emptysvec;
    jl_simplevector_type->name->n_uninitialized = 0;
    jl_simplevector_type->name->names = jl_emptysvec;
    jl_simplevector_type->types = jl_emptysvec;
    jl_precompute_memoized_dt(jl_simplevector_type, 1);

    // now they can be used to create the remaining base kinds and types
    jl_nothing_type = jl_new_datatype(jl_symbol("Nothing"), core, jl_any_type, jl_emptysvec,
                                      jl_emptysvec, jl_emptysvec, jl_emptysvec, 0, 0, 0);
    jl_void_type = jl_nothing_type; // deprecated alias
    jl_astaggedvalue(jl_nothing)->header = ((uintptr_t)jl_nothing_type) | GC_OLD_MARKED;
    jl_nothing_type->instance = jl_nothing;

    jl_datatype_t *type_type = (jl_datatype_t*)jl_type_type;
    jl_typeofbottom_type = jl_new_datatype(jl_symbol("TypeofBottom"), core, type_type, jl_emptysvec,
                                         jl_emptysvec, jl_emptysvec, jl_emptysvec, 0, 0, 0);
    jl_bottom_type = jl_new_struct(jl_typeofbottom_type);
    jl_typeofbottom_type->instance = jl_bottom_type;

    jl_uniontype_type = jl_new_datatype(jl_symbol("Union"), core, type_type, jl_emptysvec,
                                        jl_perm_symsvec(2, "a", "b"),
                                        jl_svec(2, jl_any_type, jl_any_type),
                                        jl_emptysvec, 0, 0, 2);
    // It seems like we probably usually end up needing the box for kinds (used in an Any context), so force it to exist
    jl_uniontype_type->name->mayinlinealloc = 0;

    jl_tvar_type = jl_new_datatype(jl_symbol("TypeVar"), core, jl_any_type, jl_emptysvec,
                                   jl_perm_symsvec(3, "name", "lb", "ub"),
                                   jl_svec(3, jl_symbol_type, jl_any_type, jl_any_type),
                                   jl_emptysvec, 0, 1, 3);
    const static uint32_t tvar_constfields[1] = { 0x00000007 }; // all fields are constant, even though TypeVar itself has identity
    jl_tvar_type->name->constfields = tvar_constfields;

    jl_unionall_type = jl_new_datatype(jl_symbol("UnionAll"), core, type_type, jl_emptysvec,
                                       jl_perm_symsvec(2, "var", "body"),
                                       jl_svec(2, jl_tvar_type, jl_any_type),
                                       jl_emptysvec, 0, 0, 2);
    jl_unionall_type->name->mayinlinealloc = 0;

    jl_vararg_type = jl_new_datatype(jl_symbol("TypeofVararg"), core, jl_any_type, jl_emptysvec,
                                            jl_perm_symsvec(2, "T", "N"),
                                            jl_svec(2, jl_any_type, jl_any_type),
                                            jl_emptysvec, 0, 0, 0);
    jl_vararg_type->name->mayinlinealloc = 0;

    jl_svec_t *anytuple_params = jl_svec(1, jl_wrap_vararg((jl_value_t*)jl_any_type, (jl_value_t*)NULL));
    jl_anytuple_type = jl_new_datatype(jl_symbol("Tuple"), core, jl_any_type, anytuple_params,
                                       jl_emptysvec, anytuple_params, jl_emptysvec, 0, 0, 0);
    jl_tuple_typename = jl_anytuple_type->name;
    // fix some miscomputed values, since we didn't know this was going to be a Tuple in jl_precompute_memoized_dt
    jl_tuple_typename->wrapper = (jl_value_t*)jl_anytuple_type; // remove UnionAll wrappers
    jl_anytuple_type->isconcretetype = 0;
    jl_anytuple_type->layout = NULL;
    jl_anytuple_type->cached_by_hash = 0;

    jl_tvar_t *tttvar = tvar("T");
    ((jl_datatype_t*)jl_type_type)->parameters = jl_svec(1, tttvar);
    ((jl_datatype_t*)jl_type_type)->hasfreetypevars = 1;
    ((jl_datatype_t*)jl_type_type)->cached_by_hash = 0;
    jl_type_typename->wrapper = jl_new_struct(jl_unionall_type, tttvar, (jl_value_t*)jl_type_type);
    jl_type_type = (jl_unionall_t*)jl_type_typename->wrapper;
    ((jl_datatype_t*)jl_type_type->body)->ismutationfree = 1;

    jl_typeofbottom_type->super = jl_wrap_Type(jl_bottom_type);

    jl_emptytuple_type = jl_apply_tuple_type(jl_emptysvec);
    jl_emptytuple = jl_gc_permobj(0, jl_emptytuple_type);
    jl_emptytuple_type->instance = jl_emptytuple;

    // non-primitive definitions follow
    jl_int32_type = jl_new_primitivetype((jl_value_t*)jl_symbol("Int32"), core,
                                         jl_any_type, jl_emptysvec, 32);
    jl_int64_type = jl_new_primitivetype((jl_value_t*)jl_symbol("Int64"), core,
                                         jl_any_type, jl_emptysvec, 64);
    jl_uint32_type = jl_new_primitivetype((jl_value_t*)jl_symbol("UInt32"), core,
                                          jl_any_type, jl_emptysvec, 32);
    jl_uint64_type = jl_new_primitivetype((jl_value_t*)jl_symbol("UInt64"), core,
                                          jl_any_type, jl_emptysvec, 64);
    jl_uint8_type = jl_new_primitivetype((jl_value_t*)jl_symbol("UInt8"), core,
                                         jl_any_type, jl_emptysvec, 8);
    jl_uint16_type = jl_new_primitivetype((jl_value_t*)jl_symbol("UInt16"), core,
                                          jl_any_type, jl_emptysvec, 16);

    jl_ssavalue_type = jl_new_datatype(jl_symbol("SSAValue"), core, jl_any_type, jl_emptysvec,
                                       jl_perm_symsvec(1, "id"),
                                       jl_svec1(jl_long_type),
                                       jl_emptysvec, 0, 0, 1);

    jl_slotnumber_type = jl_new_datatype(jl_symbol("SlotNumber"), core, jl_any_type, jl_emptysvec,
                                         jl_perm_symsvec(1, "id"),
                                         jl_svec1(jl_long_type),
                                         jl_emptysvec, 0, 0, 1);

    jl_argument_type = jl_new_datatype(jl_symbol("Argument"), core, jl_any_type, jl_emptysvec,
                                       jl_perm_symsvec(1, "n"),
                                       jl_svec1(jl_long_type),
                                       jl_emptysvec, 0, 0, 1);

    jl_init_int32_int64_cache();

    jl_bool_type = NULL;
    jl_bool_type = jl_new_primitivetype((jl_value_t*)jl_symbol("Bool"), core,
                                        jl_any_type, jl_emptysvec, 8);
    jl_false = jl_permbox8(jl_bool_type, 0);
    jl_true  = jl_permbox8(jl_bool_type, 1);

    jl_abstractstring_type = jl_new_abstracttype((jl_value_t*)jl_symbol("AbstractString"), core, jl_any_type, jl_emptysvec);
    jl_string_type = jl_new_datatype(jl_symbol("String"), core, jl_abstractstring_type, jl_emptysvec,
                                     jl_emptysvec, jl_emptysvec, jl_emptysvec, 0, 1, 0);
    jl_string_type->instance = NULL;
    jl_compute_field_offsets(jl_string_type);
    jl_an_empty_string = jl_pchar_to_string("\0", 1);
    *(size_t*)jl_an_empty_string = 0;

    jl_typemap_level_type =
        jl_new_datatype(jl_symbol("TypeMapLevel"), core, jl_any_type, jl_emptysvec,
                        jl_perm_symsvec(6,
                            "arg1",
                            "targ",
                            "name1",
                            "tname",
                            "list",
                            "any"),
                        jl_svec(6,
                            jl_any_type,
                            jl_any_type,
                            jl_any_type,
                            jl_any_type,
                            jl_any_type,
                            jl_any_type),
                        jl_emptysvec,
                        0, 1, 6);
    const static uint32_t typemap_level_atomicfields[1] = { 0x0000003f }; // (1<<0)|(1<<1)|(1<<2)|(1<<3)|(1<<4)|(1<<5)
    jl_typemap_level_type->name->atomicfields = typemap_level_atomicfields;

    jl_typemap_entry_type =
        jl_new_datatype(jl_symbol("TypeMapEntry"), core, jl_any_type, jl_emptysvec,
                        jl_perm_symsvec(10,
                            "next",
                            "sig",
                            "simplesig",
                            "guardsigs",
                            "min_world",
                            "max_world",
                            "func",
                            "isleafsig",
                            "issimplesig",
                            "va"),
                        jl_svec(10,
                            jl_any_type, // Union{TypeMapEntry, Nothing}
                            jl_type_type, // TupleType
                            jl_any_type, // TupleType
                            jl_any_type, // SimpleVector{TupleType}
                            jl_ulong_type, // UInt
                            jl_ulong_type, // UInt
                            jl_any_type, // Any
                            jl_bool_type,
                            jl_bool_type,
                            jl_bool_type),
                        jl_emptysvec,
                        0, 1, 4);
    const static uint32_t typemap_entry_constfields[1] = { 0x000003fe }; // (1<<1)|(1<<2)|(1<<3)|(1<<4)|(1<<5)|(1<<6)|(1<<7)|(1<<8)|(1<<9)
    const static uint32_t typemap_entry_atomicfields[1] = { 0x00000001 }; // (1<<0)
    jl_typemap_entry_type->name->constfields = typemap_entry_constfields;
    jl_typemap_entry_type->name->atomicfields = typemap_entry_atomicfields;

    jl_function_type = jl_new_abstracttype((jl_value_t*)jl_symbol("Function"), core, jl_any_type, jl_emptysvec);
    jl_builtin_type  = jl_new_abstracttype((jl_value_t*)jl_symbol("Builtin"), core, jl_function_type, jl_emptysvec);
    jl_function_type->name->mt = NULL; // subtypes of Function have independent method tables
    jl_builtin_type->name->mt = NULL;  // so they don't share the Any type table

    jl_svec_t *tv = jl_svec2(tvar("T"), tvar("N"));
    jl_abstractarray_type = (jl_unionall_t*)
        jl_new_abstracttype((jl_value_t*)jl_symbol("AbstractArray"), core,
                            jl_any_type, tv)->name->wrapper;

    tv = jl_svec2(tvar("T"), tvar("N"));
    jl_densearray_type = (jl_unionall_t*)
        jl_new_abstracttype((jl_value_t*)jl_symbol("DenseArray"), core,
                            (jl_datatype_t*)jl_apply_type((jl_value_t*)jl_abstractarray_type, jl_svec_data(tv), 2),
                            tv)->name->wrapper;

    jl_svec_t *suptv = jl_svec2(tvar("T"), jl_box_long(1));
    tv = jl_svec1(tvar("T"));
    jl_buffer_type = (jl_unionall_t*)
        jl_new_datatype(jl_symbol("Buffer"), core,
        (jl_datatype_t*)jl_apply_type((jl_value_t*)jl_densearray_type, jl_svec_data(suptv), 2),
        tv,
        jl_emptysvec, jl_emptysvec, jl_emptysvec, 0, 1, 0)->name->wrapper;
    jl_buffer_typename = ((jl_datatype_t*)jl_unwrap_unionall((jl_value_t*)jl_buffer_type))->name;
    jl_compute_field_offsets((jl_datatype_t*)jl_unwrap_unionall((jl_value_t*)jl_buffer_type));

    tv = jl_svec2(tvar("T"), tvar("N"));
    jl_array_type = (jl_unionall_t*)
        jl_new_datatype(jl_symbol("Array"), core,
                        (jl_datatype_t*)jl_apply_type((jl_value_t*)jl_densearray_type, jl_svec_data(tv), 2),
                        tv, jl_emptysvec, jl_emptysvec, jl_emptysvec, 0, 1, 0)->name->wrapper;
    jl_array_typename = ((jl_datatype_t*)jl_unwrap_unionall((jl_value_t*)jl_array_type))->name;
    jl_compute_field_offsets((jl_datatype_t*)jl_unwrap_unionall((jl_value_t*)jl_array_type));

    jl_array_any_type = jl_apply_type2((jl_value_t*)jl_array_type, (jl_value_t*)jl_any_type, jl_box_long(1));
    jl_array_symbol_type = jl_apply_type2((jl_value_t*)jl_array_type, (jl_value_t*)jl_symbol_type, jl_box_long(1));
    jl_array_uint8_type = jl_apply_type2((jl_value_t*)jl_array_type, (jl_value_t*)jl_uint8_type, jl_box_long(1));
    jl_array_int32_type = jl_apply_type2((jl_value_t*)jl_array_type, (jl_value_t*)jl_int32_type, jl_box_long(1));
    jl_array_uint64_type = jl_apply_type2((jl_value_t*)jl_array_type, (jl_value_t*)jl_uint64_type, jl_box_long(1));
    jl_an_empty_vec_any = (jl_value_t*)jl_alloc_vec_any(0); // used internally
    jl_atomic_store_relaxed(&jl_nonfunction_mt->leafcache, (jl_array_t*)jl_an_empty_vec_any);
    jl_atomic_store_relaxed(&jl_type_type_mt->leafcache, (jl_array_t*)jl_an_empty_vec_any);

    jl_expr_type =
        jl_new_datatype(jl_symbol("Expr"), core,
                        jl_any_type, jl_emptysvec,
                        jl_perm_symsvec(2, "head", "args"),
                        jl_svec(2, jl_symbol_type, jl_array_any_type),
                        jl_emptysvec, 0, 1, 2);

    jl_module_type =
        jl_new_datatype(jl_symbol("Module"), core, jl_any_type, jl_emptysvec,
                        jl_emptysvec, jl_emptysvec, jl_emptysvec, 0, 1, 0);
    jl_module_type->instance = NULL;
    jl_compute_field_offsets(jl_module_type);

    jl_value_t *symornothing[2] = { (jl_value_t*)jl_symbol_type, (jl_value_t*)jl_void_type };
    jl_linenumbernode_type =
        jl_new_datatype(jl_symbol("LineNumberNode"), core, jl_any_type, jl_emptysvec,
                        jl_perm_symsvec(2, "line", "file"),
                        jl_svec(2, jl_long_type, jl_type_union(symornothing, 2)),
                        jl_emptysvec, 0, 0, 2);

    jl_lineinfonode_type =
        jl_new_datatype(jl_symbol("LineInfoNode"), core, jl_any_type, jl_emptysvec,
                        jl_perm_symsvec(5, "module", "method", "file", "line", "inlined_at"),
                        jl_svec(5, jl_module_type, jl_any_type, jl_symbol_type, jl_int32_type, jl_int32_type),
                        jl_emptysvec, 0, 0, 5);

    jl_gotonode_type =
        jl_new_datatype(jl_symbol("GotoNode"), core, jl_any_type, jl_emptysvec,
                        jl_perm_symsvec(1, "label"),
                        jl_svec(1, jl_long_type),
                        jl_emptysvec, 0, 0, 1);

    jl_gotoifnot_type =
        jl_new_datatype(jl_symbol("GotoIfNot"), core, jl_any_type, jl_emptysvec,
                        jl_perm_symsvec(2, "cond", "dest"),
                        jl_svec(2, jl_any_type, jl_long_type),
                        jl_emptysvec, 0, 0, 2);

    jl_returnnode_type =
        jl_new_datatype(jl_symbol("ReturnNode"), core, jl_any_type, jl_emptysvec,
                        jl_perm_symsvec(1, "val"),
                        jl_svec(1, jl_any_type),
                        jl_emptysvec, 0, 0, 0);

    jl_pinode_type =
        jl_new_datatype(jl_symbol("PiNode"), core, jl_any_type, jl_emptysvec,
                        jl_perm_symsvec(2, "val", "typ"),
                        jl_svec(2, jl_any_type, jl_any_type),
                        jl_emptysvec, 0, 0, 2);

    jl_phinode_type =
        jl_new_datatype(jl_symbol("PhiNode"), core, jl_any_type, jl_emptysvec,
                        jl_perm_symsvec(2, "edges", "values"),
                        jl_svec(2, jl_array_int32_type, jl_array_any_type),
                        jl_emptysvec, 0, 0, 2);

    jl_phicnode_type =
        jl_new_datatype(jl_symbol("PhiCNode"), core, jl_any_type, jl_emptysvec,
                        jl_perm_symsvec(1, "values"),
                        jl_svec(1, jl_array_any_type),
                        jl_emptysvec, 0, 0, 1);

    jl_upsilonnode_type =
        jl_new_datatype(jl_symbol("UpsilonNode"), core, jl_any_type, jl_emptysvec,
                        jl_perm_symsvec(1, "val"),
                        jl_svec(1, jl_any_type),
                        jl_emptysvec, 0, 0, 0);

    jl_quotenode_type =
        jl_new_datatype(jl_symbol("QuoteNode"), core, jl_any_type, jl_emptysvec,
                        jl_perm_symsvec(1, "value"),
                        jl_svec(1, jl_any_type),
                        jl_emptysvec, 0, 0, 1);

    jl_newvarnode_type =
        jl_new_datatype(jl_symbol("NewvarNode"), core, jl_any_type, jl_emptysvec,
                        jl_perm_symsvec(1, "slot"),
                        jl_svec(1, jl_slotnumber_type),
                        jl_emptysvec, 0, 0, 1);

    jl_code_info_type =
        jl_new_datatype(jl_symbol("CodeInfo"), core,
                        jl_any_type, jl_emptysvec,
                        jl_perm_symsvec(21,
                            "code",
                            "codelocs",
                            "ssavaluetypes",
                            "ssaflags",
                            "method_for_inference_limit_heuristics",
                            "linetable",
                            "slotnames",
                            "slotflags",
                            "slottypes",
                            "rettype",
                            "parent",
                            "edges",
                            "min_world",
                            "max_world",
                            "inferred",
                            "propagate_inbounds",
                            "has_fcall",
                            "inlining",
                            "constprop",
                            "purity",
                            "inlining_cost"),
                        jl_svec(21,
                            jl_array_any_type,
                            jl_array_int32_type,
                            jl_any_type,
                            jl_array_uint8_type,
                            jl_any_type,
                            jl_any_type,
                            jl_array_symbol_type,
                            jl_array_uint8_type,
                            jl_any_type,
                            jl_any_type,
                            jl_any_type,
                            jl_any_type,
                            jl_ulong_type,
                            jl_ulong_type,
                            jl_bool_type,
                            jl_bool_type,
                            jl_bool_type,
                            jl_uint8_type,
                            jl_uint8_type,
                            jl_uint8_type,
                            jl_uint16_type),
                        jl_emptysvec,
                        0, 1, 20);

    jl_method_type =
        jl_new_datatype(jl_symbol("Method"), core,
                        jl_any_type, jl_emptysvec,
                        jl_perm_symsvec(28,
                            "name",
                            "module",
                            "file",
                            "line",
                            "primary_world",
                            "deleted_world", // !const
                            "sig",
                            "specializations", // !const
                            "speckeyset", // !const
                            "slot_syms",
                            "external_mt",
                            "source", // !const
                            "unspecialized", // !const
                            "generator", // !const
                            "roots", // !const
                            "root_blocks", // !const
                            "nroots_sysimg",
                            "ccallable", // !const
                            "invokes", // !const
                            "recursion_relation", // !const
                            "nargs",
                            "called",
                            "nospecialize",
                            "nkw",
                            "isva",
                            "is_for_opaque_closure",
                            "constprop",
                            "purity"),
                        jl_svec(28,
                            jl_symbol_type,
                            jl_module_type,
                            jl_symbol_type,
                            jl_int32_type,
                            jl_ulong_type,
                            jl_ulong_type,
                            jl_type_type,
                            jl_simplevector_type,
                            jl_array_type,
                            jl_string_type,
                            jl_any_type,
                            jl_any_type,
                            jl_any_type, // jl_method_instance_type
                            jl_any_type,
                            jl_array_any_type,
                            jl_array_uint64_type,
                            jl_int32_type,
                            jl_simplevector_type,
                            jl_any_type,
                            jl_any_type,
                            jl_int32_type,
                            jl_int32_type,
                            jl_int32_type,
                            jl_int32_type,
                            jl_bool_type,
                            jl_bool_type,
                            jl_uint8_type,
                            jl_uint8_type),
                        jl_emptysvec,
                        0, 1, 10);
    //const static uint32_t method_constfields[1] = { 0x03fc065f }; // (1<<0)|(1<<1)|(1<<2)|(1<<3)|(1<<4)|(1<<6)|(1<<9)|(1<<10)|(1<<18)|(1<<19)|(1<<20)|(1<<21)|(1<<22)|(1<<23)|(1<<24)|(1<<25);
    //jl_method_type->name->constfields = method_constfields;

    jl_method_instance_type =
        jl_new_datatype(jl_symbol("MethodInstance"), core,
                        jl_any_type, jl_emptysvec,
                        jl_perm_symsvec(10,
                            "def",
                            "specTypes",
                            "sparam_vals",
                            "uninferred",
                            "backedges",
                            "callbacks",
                            "cache",
                            "inInference",
                            "cache_with_orig",
                            "precompiled"),
                        jl_svec(10,
                            jl_new_struct(jl_uniontype_type, jl_method_type, jl_module_type),
                            jl_any_type,
                            jl_simplevector_type,
                            jl_any_type,
                            jl_array_any_type,
                            jl_any_type,
                            jl_any_type,
                            jl_bool_type,
                            jl_bool_type,
                            jl_bool_type),
                        jl_emptysvec,
                        0, 1, 3);
    // These fields should be constant, but Serialization wants to mutate them in initialization
    //const static uint32_t method_instance_constfields[1] = { 0x00000007 }; // (1<<0)|(1<<1)|(1<<2);
    const static uint32_t method_instance_atomicfields[1] = { 0x00000248 }; // (1<<3)|(1<<6)|(1<<9);
    //Fields 4 and 5 must be protected by method->write_lock, and thus all operations on jl_method_instance_t are threadsafe. TODO: except inInference
    //jl_method_instance_type->name->constfields = method_instance_constfields;
    jl_method_instance_type->name->atomicfields = method_instance_atomicfields;

    jl_code_instance_type =
        jl_new_datatype(jl_symbol("CodeInstance"), core,
                        jl_any_type, jl_emptysvec,
                        jl_perm_symsvec(15,
                            "def",
                            "next",
                            "min_world",
                            "max_world",
                            "rettype",
                            "rettype_const",
                            "inferred",
                            //"edges",
                            //"absolute_max",
                            "ipo_purity_bits", "purity_bits",
                            "argescapes",
                            "isspecsig", "precompile", "relocatability",
                            "invoke", "specptr"), // function object decls
                        jl_svec(15,
                            jl_method_instance_type,
                            jl_any_type,
                            jl_ulong_type,
                            jl_ulong_type,
                            jl_any_type,
                            jl_any_type,
                            jl_any_type,
                            //jl_any_type,
                            //jl_bool_type,
                            jl_uint32_type, jl_uint32_type,
                            jl_any_type,
                            jl_bool_type,
                            jl_bool_type,
                            jl_uint8_type,
                            jl_any_type, jl_any_type), // fptrs
                        jl_emptysvec,
                        0, 1, 1);
    jl_svecset(jl_code_instance_type->types, 1, jl_code_instance_type);
    const static uint32_t code_instance_constfields[1]  = { 0b000001010110001 }; // Set fields 1, 5-6, 8, 10 as const
    const static uint32_t code_instance_atomicfields[1] = { 0b110100101000010 }; // Set fields 2, 7, 9, 12, 14-15 as atomic
    //Fields 3-4 are only operated on by construction and deserialization, so are const at runtime
    //Fields 11 and 15 must be protected by locks, and thus all operations on jl_code_instance_t are threadsafe
    jl_code_instance_type->name->constfields = code_instance_constfields;
    jl_code_instance_type->name->atomicfields = code_instance_atomicfields;

    jl_const_type = jl_new_datatype(jl_symbol("Const"), core, jl_any_type, jl_emptysvec,
                                       jl_perm_symsvec(1, "val"),
                                       jl_svec1(jl_any_type),
                                       jl_emptysvec, 0, 0, 1);

    jl_partial_struct_type = jl_new_datatype(jl_symbol("PartialStruct"), core, jl_any_type, jl_emptysvec,
                                       jl_perm_symsvec(2, "typ", "fields"),
                                       jl_svec2(jl_any_type, jl_array_any_type),
                                       jl_emptysvec, 0, 0, 2);

    jl_interconditional_type = jl_new_datatype(jl_symbol("InterConditional"), core, jl_any_type, jl_emptysvec,
                                          jl_perm_symsvec(3, "slot", "thentype", "elsetype"),
                                          jl_svec(3, jl_long_type, jl_any_type, jl_any_type),
                                          jl_emptysvec, 0, 0, 3);

    jl_method_match_type = jl_new_datatype(jl_symbol("MethodMatch"), core, jl_any_type, jl_emptysvec,
                                       jl_perm_symsvec(4, "spec_types", "sparams", "method", "fully_covers"),
                                       jl_svec(4, jl_type_type, jl_simplevector_type, jl_method_type, jl_bool_type),
                                       jl_emptysvec, 0, 0, 4);

    // all Kinds share the Type method table (not the nonfunction one)
    jl_unionall_type->name->mt = jl_uniontype_type->name->mt = jl_datatype_type->name->mt =
        jl_type_type_mt;

    jl_intrinsic_type = jl_new_primitivetype((jl_value_t*)jl_symbol("IntrinsicFunction"), core,
                                             jl_builtin_type, jl_emptysvec, 32);

    tv = jl_svec1(tvar("T"));
    jl_ref_type = (jl_unionall_t*)
        jl_new_abstracttype((jl_value_t*)jl_symbol("Ref"), core, jl_any_type, tv)->name->wrapper;

    tv = jl_svec1(tvar("T"));
    jl_pointer_type = (jl_unionall_t*)
        jl_new_primitivetype((jl_value_t*)jl_symbol("Ptr"), core,
                             (jl_datatype_t*)jl_apply_type((jl_value_t*)jl_ref_type, jl_svec_data(tv), 1), tv,
                             sizeof(void*)*8)->name->wrapper;
    jl_pointer_typename = ((jl_datatype_t*)jl_unwrap_unionall((jl_value_t*)jl_pointer_type))->name;

    // LLVMPtr{T, AS} where {T, AS}
    tv = jl_svec2(tvar("T"), tvar("AS"));
    jl_svec_t *tv_base = jl_svec1(tvar("T"));
    jl_llvmpointer_type = (jl_unionall_t*)
        jl_new_primitivetype((jl_value_t*)jl_symbol("LLVMPtr"), core,
                             (jl_datatype_t*)jl_apply_type((jl_value_t*)jl_ref_type, jl_svec_data(tv_base), 1), tv,
                             sizeof(void*)*8)->name->wrapper;
    jl_llvmpointer_typename = ((jl_datatype_t*)jl_unwrap_unionall((jl_value_t*)jl_llvmpointer_type))->name;

    // Type{T} where T<:Tuple
    tttvar = jl_new_typevar(jl_symbol("T"),
                            (jl_value_t*)jl_bottom_type,
                            (jl_value_t*)jl_anytuple_type);
    jl_anytuple_type_type = (jl_unionall_t*)jl_new_struct(jl_unionall_type,
                                                          tttvar, (jl_value_t*)jl_wrap_Type((jl_value_t*)tttvar));

    jl_tvar_t *ntval_var = jl_new_typevar(jl_symbol("T"), (jl_value_t*)jl_bottom_type,
                                          (jl_value_t*)jl_anytuple_type);
    tv = jl_svec2(tvar("names"), ntval_var);
    jl_datatype_t *ntt = jl_new_datatype(jl_symbol("NamedTuple"), core, jl_any_type, tv,
                                         jl_emptysvec, jl_emptysvec, jl_emptysvec, 0, 0, 0);
    jl_namedtuple_type = (jl_unionall_t*)ntt->name->wrapper;
    ((jl_datatype_t*)jl_unwrap_unionall((jl_value_t*)jl_namedtuple_type))->layout = NULL;
    jl_namedtuple_typename = ntt->name;

    jl_task_type = (jl_datatype_t*)
        jl_new_datatype(jl_symbol("Task"),
                        NULL,
                        jl_any_type,
                        jl_emptysvec,
                        jl_perm_symsvec(15,
                                        "next",
                                        "queue",
                                        "storage",
                                        "donenotify",
                                        "result",
                                        "logstate",
                                        "code",
                                        "rngState0",
                                        "rngState1",
                                        "rngState2",
                                        "rngState3",
                                        "_state",
                                        "sticky",
                                        "_isexception",
                                        "priority"),
                        jl_svec(15,
                                jl_any_type,
                                jl_any_type,
                                jl_any_type,
                                jl_any_type,
                                jl_any_type,
                                jl_any_type,
                                jl_any_type,
                                jl_uint64_type,
                                jl_uint64_type,
                                jl_uint64_type,
                                jl_uint64_type,
                                jl_uint8_type,
                                jl_bool_type,
                                jl_bool_type,
                                jl_uint16_type),
                        jl_emptysvec,
                        0, 1, 6);
    jl_value_t *listt = jl_new_struct(jl_uniontype_type, jl_task_type, jl_nothing_type);
    jl_svecset(jl_task_type->types, 0, listt);
    jl_astaggedvalue(jl_current_task)->header = (uintptr_t)jl_task_type | jl_astaggedvalue(jl_current_task)->header;

    jl_value_t *pointer_void = jl_apply_type1((jl_value_t*)jl_pointer_type, (jl_value_t*)jl_nothing_type);

    jl_binding_type =
        jl_new_datatype(jl_symbol("Binding"), core, jl_any_type, jl_emptysvec,
                        jl_perm_symsvec(5, "value", "globalref", "owner", "ty", "flags"),
                        jl_svec(5, jl_any_type, jl_any_type/*jl_globalref_type*/, jl_any_type/*jl_binding_type*/, jl_type_type, jl_uint8_type),
                        jl_emptysvec, 0, 1, 0);
    const static uint32_t binding_atomicfields[] = { 0x0015 }; // Set fields 1, 3, 4 as atomic
    jl_binding_type->name->atomicfields = binding_atomicfields;
    const static uint32_t binding_constfields[] = { 0x0002 }; // Set fields 2 as constant
    jl_binding_type->name->constfields = binding_constfields;

    jl_globalref_type =
        jl_new_datatype(jl_symbol("GlobalRef"), core, jl_any_type, jl_emptysvec,
                        jl_perm_symsvec(3, "mod", "name", "binding"),
                        jl_svec(3, jl_module_type, jl_symbol_type, jl_binding_type),
                        jl_emptysvec, 0, 0, 3);

    tv = jl_svec2(tvar("A"), tvar("R"));
    jl_opaque_closure_type = (jl_unionall_t*)jl_new_datatype(jl_symbol("OpaqueClosure"), core, jl_function_type, tv,
        jl_perm_symsvec(5, "captures", "world", "source", "invoke", "specptr"),
        jl_svec(5, jl_any_type, jl_long_type, jl_any_type, pointer_void, pointer_void),
        jl_emptysvec, 0, 0, 5)->name->wrapper;
    jl_opaque_closure_typename = ((jl_datatype_t*)jl_unwrap_unionall((jl_value_t*)jl_opaque_closure_type))->name;
    jl_compute_field_offsets((jl_datatype_t*)jl_unwrap_unionall((jl_value_t*)jl_opaque_closure_type));

    jl_partial_opaque_type = jl_new_datatype(jl_symbol("PartialOpaque"), core, jl_any_type, jl_emptysvec,
        jl_perm_symsvec(4, "typ", "env", "parent", "source"),
        jl_svec(4, jl_type_type, jl_any_type, jl_method_instance_type, jl_any_type),
        jl_emptysvec, 0, 0, 4);

    // complete builtin type metadata
    jl_voidpointer_type = (jl_datatype_t*)pointer_void;
    jl_uint8pointer_type = (jl_datatype_t*)jl_apply_type1((jl_value_t*)jl_pointer_type, (jl_value_t*)jl_uint8_type);
    jl_svecset(jl_datatype_type->types, 5, jl_voidpointer_type);
    jl_svecset(jl_datatype_type->types, 6, jl_int32_type);
    jl_svecset(jl_datatype_type->types, 7, jl_uint16_type);
    jl_svecset(jl_typename_type->types, 1, jl_module_type);
    jl_svecset(jl_typename_type->types, 3, jl_voidpointer_type);
    jl_svecset(jl_typename_type->types, 4, jl_voidpointer_type);
    jl_svecset(jl_typename_type->types, 5, jl_type_type);
    jl_svecset(jl_typename_type->types, 6, jl_type_type);
    jl_svecset(jl_typename_type->types, 11, jl_long_type);
    jl_svecset(jl_typename_type->types, 12, jl_int32_type);
    jl_svecset(jl_typename_type->types, 13, jl_uint8_type);
    jl_svecset(jl_typename_type->types, 14, jl_uint8_type);
    jl_svecset(jl_methtable_type->types, 4, jl_long_type);
    jl_svecset(jl_methtable_type->types, 5, jl_module_type);
    jl_svecset(jl_methtable_type->types, 6, jl_array_any_type);
    jl_svecset(jl_methtable_type->types, 7, jl_long_type); // voidpointer
    jl_svecset(jl_methtable_type->types, 8, jl_long_type); // uint32_t plus alignment
    jl_svecset(jl_methtable_type->types, 9, jl_uint8_type);
    jl_svecset(jl_methtable_type->types, 10, jl_uint8_type);
    jl_svecset(jl_method_type->types, 12, jl_method_instance_type);
    jl_svecset(jl_method_instance_type->types, 6, jl_code_instance_type);
    jl_svecset(jl_code_instance_type->types, 13, jl_voidpointer_type);
    jl_svecset(jl_code_instance_type->types, 14, jl_voidpointer_type);
    jl_svecset(jl_binding_type->types, 1, jl_globalref_type);
    jl_svecset(jl_binding_type->types, 2, jl_binding_type);

    jl_compute_field_offsets(jl_datatype_type);
    jl_compute_field_offsets(jl_typename_type);
    jl_compute_field_offsets(jl_uniontype_type);
    jl_compute_field_offsets(jl_tvar_type);
    jl_compute_field_offsets(jl_methtable_type);
    jl_compute_field_offsets(jl_module_type);
    jl_compute_field_offsets(jl_method_instance_type);
    jl_compute_field_offsets(jl_code_instance_type);
    jl_compute_field_offsets(jl_unionall_type);
    jl_compute_field_offsets(jl_simplevector_type);
    jl_compute_field_offsets(jl_symbol_type);

    // override ismutationfree for builtin types that are mutable for identity
    jl_string_type->ismutationfree = jl_string_type->isidentityfree = 1;
    jl_symbol_type->ismutationfree = jl_symbol_type->isidentityfree = 1;
    // jl_buffer_type->ismutationfree = jl_buffer_type->isidentityfree = 1;
    jl_simplevector_type->ismutationfree = jl_simplevector_type->isidentityfree = 1;
    jl_datatype_type->ismutationfree = 1;

    // Technically not ismutationfree, but there's a separate system to deal
    // with mutations for global state.
    jl_module_type->ismutationfree = 1;

    // Array's mutable data is hidden, so we need to override it
    ((jl_datatype_t*)jl_unwrap_unionall((jl_value_t*)jl_array_type))->ismutationfree = 0;
<<<<<<< HEAD
    ((jl_datatype_t*)jl_unwrap_unionall((jl_value_t*)jl_buffer_type))->ismutationfree = 0;
=======
    ((jl_datatype_t*)jl_array_any_type)->ismutationfree = 0;
>>>>>>> 0f5f62cf

    // override the preferred layout for a couple types
    jl_lineinfonode_type->name->mayinlinealloc = 0; // FIXME: assumed to be a pointer by codegen
}

#ifdef __cplusplus
}
#endif<|MERGE_RESOLUTION|>--- conflicted
+++ resolved
@@ -2816,11 +2816,8 @@
 
     // Array's mutable data is hidden, so we need to override it
     ((jl_datatype_t*)jl_unwrap_unionall((jl_value_t*)jl_array_type))->ismutationfree = 0;
-<<<<<<< HEAD
+    ((jl_datatype_t*)jl_array_any_type)->ismutationfree = 0;
     ((jl_datatype_t*)jl_unwrap_unionall((jl_value_t*)jl_buffer_type))->ismutationfree = 0;
-=======
-    ((jl_datatype_t*)jl_array_any_type)->ismutationfree = 0;
->>>>>>> 0f5f62cf
 
     // override the preferred layout for a couple types
     jl_lineinfonode_type->name->mayinlinealloc = 0; // FIXME: assumed to be a pointer by codegen
