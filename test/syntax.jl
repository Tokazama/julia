--- conflicted
+++ resolved
@@ -2967,7 +2967,6 @@
 @generated g25678(x) = return :x
 @test g25678(7) === 7
 
-<<<<<<< HEAD
 @testset "empty nd arrays" begin
     @test :([])    == Expr(:vect)
     @test :([;])   == Expr(:ncat, 1)
@@ -3001,7 +3000,7 @@
     @test_throws ParseError Meta.parse("[;; ;]")
     @test_throws ParseError Meta.parse("[;\n;]")
 end
-=======
+
 # issue #19012
 @test Meta.parse("\U2200", raise=false) == Symbol("∀")
 @test Meta.parse("\U2203", raise=false) == Symbol("∃")
@@ -3017,5 +3016,4 @@
     end
 end
 @test @m42220()() isa Vector{Float64}
-@test @m42220()(Bool) isa Vector{Bool}
->>>>>>> d885fc23
+@test @m42220()(Bool) isa Vector{Bool}