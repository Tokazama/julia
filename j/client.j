## client.j - frontend handling command line options, environment setup,
##            and REPL

const _jl_color_normal = "\033[0m"

function _jl_answer_color()
    c = get(ENV, "JL_ANSWER_COLOR", "")
    return c == "black"   ? "\033[1m\033[30m" :
           c == "red"     ? "\033[1m\033[31m" :
           c == "green"   ? "\033[1m\033[32m" :
           c == "yellow"  ? "\033[1m\033[33m" :
           c == "magenta" ? "\033[1m\033[35m" :
           c == "cyan"    ? "\033[1m\033[36m" :
           c == "white"   ? "\033[1m\033[37m" :
           "\033[1m\033[34m"
end

_jl_color_available() =
    success(`tput setaf 0`) || has(ENV, "TERM") && matches(r"^xterm", ENV["TERM"])

_jl_banner() = print(_jl_have_color ? _jl_banner_color : _jl_banner_plain)

function repl_callback(ast::ANY, show_value)
    # use root task to execute user input
    del_fd_handler(STDIN.fd)
    put(_jl_repl_channel, (ast, show_value))
end

# called to show a REPL result
function repl_show(v::ANY)
    if !(isa(v,Function) && isgeneric(v))
        show(v)
    end
    if isgeneric(v)
        if isa(v,CompositeKind)
            println()
            name = v.name.name
        else
            name = string(v)
        end
        println("Methods for generic function ", name)
        ccall(:jl_show_method_table, Void, (Any,), v)
    end
end

function _jl_eval_user_input(ast::ANY, show_value)
    iserr, lasterr = false, ()
    while true
        try
            ccall(:jl_register_toplevel_eh, Void, ())
            if _jl_have_color
                print(_jl_color_normal)
            end
            if iserr
                show(lasterr)
                println()
                iserr, lasterr = false, ()
            else
                value = eval(ast)
                global ans = value
                if !is(value,nothing) && show_value
                    if _jl_have_color
                        print(_jl_answer_color())
                    end
                    repl_show(value)
                    println()
                end
            end
            break
        catch e
            iserr, lasterr = true, e
        end
    end
    println()
end

function run_repl()
    global const _jl_repl_channel = RemoteRef()

    if _jl_have_color
        ccall(:jl_enable_color, Void, ())
    end

    while true
        ccall(:repl_callback_enable, Void, ())
        add_fd_handler(STDIN.fd, fd->ccall(:jl_stdin_callback, Void, ()))
        (ast, show_value) = take(_jl_repl_channel)
        if show_value == -1
            # exit flag
            break
        end
        _jl_eval_user_input(ast, show_value!=0)
    end

    if _jl_have_color
        print(_jl_color_normal)
    end
    println()
end

function parse_input_line(s::String)
    s = cstring(s)
    # (expr, pos) = parse(s, 1, true)
    # (ex, pos) = ccall(:jl_parse_string, Any,
    #                   (Ptr{Uint8},Int32,Int32),
    #                   s, int32(pos)-1, 1)
    # if !is(ex,())
    #     throw(ParseError("extra input after end of expression"))
    # end
    # expr
    ccall(:jl_parse_input_line, Any, (Ptr{Uint8},), s)
end

function process_options(args::Array{Any,1})
    quiet = false
    repl = true
    if has(ENV, "JL_POST_BOOT")
        eval(parse_input_line(ENV["JL_POST_BOOT"]))
    end
    i = 1
    while i <= length(args)
        if args[i]=="-q" || args[i]=="--quiet"
            quiet = true
        elseif args[i]=="--worker"
            start_worker()
            # doesn't return
        elseif args[i]=="-e"
            # TODO: support long options
            repl = false
            i+=1
            eval(parse_input_line(args[i]))
        elseif args[i]=="-E"
            repl = false
            i+=1
            show(eval(parse_input_line(args[i])))
            println()
        elseif args[i]=="-P"
            i+=1
            eval(parse_input_line(args[i]))
        elseif args[i]=="-L"
            i+=1
            include(args[i])
        elseif args[i]=="-p"
            i+=1
            np = int32(args[i])
            addprocs_local(np-1)
        elseif args[i]=="--machinefile"
            i+=1
            f = open(args[i])
            machines = split(readall(f), '\n', false)
            close(f)
            addprocs_ssh(machines)
        elseif args[i]=="-v" || args[i]=="--version"
            println("julia version $VERSION")
            println(jl_commit_string)
            exit(0)
        elseif args[i][1]!='-'
            # program
            repl = false
            global ARGS
            # remove julia's arguments
            ARGS = ARGS[i:end]
<<<<<<< HEAD
            include(args[i])
            exit(0)
=======
            load(args[i])
            break
>>>>>>> 6e3e7036
        else
            error("unknown option: ", args[i])
        end
        i += 1
    end
    return (quiet,repl)
end

const _jl_roottask = current_task()
const _jl_roottask_wi = WorkItem(_jl_roottask)

function _start()
    try
        ccall(:jl_register_toplevel_eh, Void, ())
        ccall(:jl_start_io_thread, Void, ())
        global const Workqueue = WorkItem[]
        global const Waiting = HashTable(64)

        if !anyp(a->(a=="--worker"), ARGS)
            # start in "head node" mode
            global const Scheduler = Task(()->event_loop(true), 1024*1024)
            global PGRP = ProcessGroup(1, {LocalProcess()}, {Location("",0)})
            # make scheduler aware of current (root) task
            enq_work(_jl_roottask_wi)
            yield()
        else
            global PGRP = ProcessGroup(0, {}, {})
        end

        global const VARIABLES = {}

        # Load customized startup
        try include(strcat(getcwd(),"/startup.j")) end
        try include(strcat(ENV["HOME"],"/.juliarc")) end

        (quiet,repl) = process_options(ARGS)
        if repl
            global _jl_have_color = _jl_color_available()
            if !quiet
                _jl_banner()
            end
            run_repl()
        end
    catch e
        show(e)
        println()
        exit(1)
    end
    flush(stdout_stream)
end<|MERGE_RESOLUTION|>--- conflicted
+++ resolved
@@ -160,13 +160,8 @@
             global ARGS
             # remove julia's arguments
             ARGS = ARGS[i:end]
-<<<<<<< HEAD
             include(args[i])
-            exit(0)
-=======
-            load(args[i])
             break
->>>>>>> 6e3e7036
         else
             error("unknown option: ", args[i])
         end
